--- conflicted
+++ resolved
@@ -26,14 +26,6 @@
   envelope {
     debezium = true
   }
-<<<<<<< HEAD
-  envelope = "DEBEZIUM"
-=======
-
-  depends_on = [
-    materialize_source_load_generator.load_generator
-  ]
->>>>>>> 2f7fcea6
 }
 
 output "qualified_sink_kafka" {
