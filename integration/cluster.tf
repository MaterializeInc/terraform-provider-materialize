--- conflicted
+++ resolved
@@ -25,18 +25,17 @@
   size = "3xsmall"
 }
 
-<<<<<<< HEAD
 # Create in separate region
 resource "materialize_cluster" "cluster_sink_us_west" {
   name   = "cluster_sinks"
   size   = "3xsmall"
   region = "aws/us-west-2"
-=======
+}
+
 resource "materialize_cluster" "cluster_by_name" {
   name             = "cluster_by_name"
   size             = "25cc"
   identify_by_name = true
->>>>>>> 34701b17
 }
 
 resource "materialize_cluster" "scheduling_cluster" {
