--- conflicted
+++ resolved
@@ -18,7 +18,6 @@
   confluent_schema_registry_url = "http://schema-registry:8081"
 }
 
-<<<<<<< HEAD
 resource "materialize_connection" "example_ssh_connection" {
   name            = "ssh_example_connection"
   schema_name     = "public"
@@ -53,8 +52,8 @@
   postgres_user     = "materialize"
   postgres_password = format("%s.%s.%s", materialize_database.database.name, materialize_schema.schema.name, materialize_secret.postgres_password.name)
   postgres_database = "postgres"
-=======
+}
+
 output "qualified_ssh_connection" {
   value = materialize_connection.ssh_connection.qualified_name
->>>>>>> c6ebb6df
-}+}
