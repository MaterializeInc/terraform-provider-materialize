package testhelpers

import (
	"fmt"
	"strings"

	sqlmock "github.com/DATA-DOG/go-sqlmock"
)

func mockQueryBuilder(query, predicate, order string) string {
	q := strings.Builder{}
	q.WriteString(query)

	if predicate != "" {
		q.WriteString(fmt.Sprintf(" %s", predicate))
	}

	if order != "" {
		q.WriteString(fmt.Sprintf(" %s", order))
	}

	q.WriteString(`;`)

	return q.String()
}

func MockClusterReplicaScan(mock sqlmock.Sqlmock, predicate string) {
	b := `
	SELECT
		mz_cluster_replicas.id,
		mz_cluster_replicas.name AS replica_name,
		mz_clusters.name AS cluster_name,
		mz_cluster_replicas.size,
		mz_cluster_replicas.availability_zone,
		mz_roles.name AS owner_name
	FROM mz_cluster_replicas
	JOIN mz_clusters
		ON mz_cluster_replicas.cluster_id = mz_clusters.id
	JOIN mz_roles
		ON mz_cluster_replicas.owner_id = mz_roles.id`

	q := mockQueryBuilder(b, predicate, "")
	ir := mock.NewRows([]string{"id", "replica_name", "cluster_name", "size", "availability_zone", "owner_name"}).
		AddRow("u1", "replica", "cluster", "small", "use1-az2", "joe")
	mock.ExpectQuery(q).WillReturnRows(ir)
}

func MockClusterScan(mock sqlmock.Sqlmock, predicate string) {
	b := `
	SELECT
		mz_clusters.id,
		mz_clusters.name,
		mz_clusters.replication_factor,
		mz_clusters.size,
		mz_clusters.managed,
		mz_roles.name AS owner_name,
		mz_clusters.privileges
	FROM mz_clusters
	JOIN mz_roles
		ON mz_clusters.owner_id = mz_roles.id`

	q := mockQueryBuilder(b, predicate, "")
	ir := mock.NewRows([]string{"id", "name", "owner_name", "privileges"}).
		AddRow("u1", "cluster", "joe", "{u1=UC/u18}")
	mock.ExpectQuery(q).WillReturnRows(ir)
}

func MockConnectionScan(mock sqlmock.Sqlmock, predicate string) {
	b := `
	SELECT
		mz_connections.id,
		mz_connections.name AS connection_name,
		mz_schemas.name AS schema_name,
		mz_databases.name AS database_name,
		mz_connections.type AS connection_type,
		mz_roles.name AS owner_name,
		mz_connections.privileges
	FROM mz_connections
	JOIN mz_schemas
		ON mz_connections.schema_id = mz_schemas.id
	JOIN mz_databases
		ON mz_schemas.database_id = mz_databases.id
	JOIN mz_roles
		ON mz_connections.owner_id = mz_roles.id`

	q := mockQueryBuilder(b, predicate, "")
	ir := mock.NewRows([]string{"id", "connection_name", "schema_name", "database_name", "connection_type", "owner_name", "privileges"}).
		AddRow("u1", "connection", "schema", "database", "kafka", "joe", "{u1=U/u18}")
	mock.ExpectQuery(q).WillReturnRows(ir)
}

func MockConnectionAwsPrivatelinkScan(mock sqlmock.Sqlmock, predicate string) {
	b := `
	SELECT
		mz_connections.id,
		mz_connections.name AS connection_name,
		mz_schemas.name AS schema_name,
		mz_databases.name AS database_name,
		mz_aws_privatelink_connections.principal,
		mz_roles.name AS owner_name
	FROM mz_connections
	JOIN mz_schemas
		ON mz_connections.schema_id = mz_schemas.id
	JOIN mz_databases
		ON mz_schemas.database_id = mz_databases.id
	LEFT JOIN mz_aws_privatelink_connections
		ON mz_connections.id = mz_aws_privatelink_connections.id
	JOIN mz_roles
		ON mz_connections.owner_id = mz_roles.id`

	q := mockQueryBuilder(b, predicate, "")
	ir := mock.NewRows([]string{"id", "connection_name", "schema_name", "database_name", "principal"}).
		AddRow("u1", "connection", "schema", "database", "principal")
	mock.ExpectQuery(q).WillReturnRows(ir)
}

func MockConnectionSshTunnelScan(mock sqlmock.Sqlmock, predicate string) {
	b := `
	SELECT
		mz_connections.id,
		mz_connections.name AS connection_name,
		mz_schemas.name AS schema_name,
		mz_databases.name AS database_name,
		mz_ssh_tunnel_connections.public_key_1,
		mz_ssh_tunnel_connections.public_key_2,
		mz_roles.name AS owner_name
	FROM mz_connections
	JOIN mz_schemas
		ON mz_connections.schema_id = mz_schemas.id
	JOIN mz_databases
		ON mz_schemas.database_id = mz_databases.id
	LEFT JOIN mz_ssh_tunnel_connections
		ON mz_connections.id = mz_ssh_tunnel_connections.id
	JOIN mz_roles
		ON mz_connections.owner_id = mz_roles.id`

	q := mockQueryBuilder(b, predicate, "")
	ir := mock.NewRows([]string{"id", "connection_name", "schema_name", "database_name", "public_key_1", "public_key_2"}).
		AddRow("u1", "connection", "schema", "database", "key_1", "key_2")
	mock.ExpectQuery(q).WillReturnRows(ir)
}

func MockDefaultPrivilegeScan(mock sqlmock.Sqlmock, predicate, objectType string) {
	b := `
	SELECT
		mz_default_privileges.object_type,
		mz_default_privileges.grantee AS grantee_id,
		mz_roles.name AS role_name,
		mz_default_privileges.database_id AS database_id,
		mz_default_privileges.schema_id AS schema_id,
		mz_default_privileges.privileges
	FROM mz_default_privileges
	LEFT JOIN mz_roles
		ON mz_default_privileges.role_id = mz_roles.id
	LEFT JOIN mz_schemas
		ON mz_default_privileges.schema_id = mz_schemas.id
	LEFT JOIN mz_databases
		ON mz_default_privileges.database_id = mz_databases.id`

	q := mockQueryBuilder(b, predicate, "")
	ir := mock.NewRows([]string{"object_type", "grantee_id", "role_name", "schema_id", "database_id", "privileges"}).
		AddRow(objectType, "u1", "target", nil, nil, "{u1=UC/u18}")
	mock.ExpectQuery(q).WillReturnRows(ir)
}

func MockDatabaseScan(mock sqlmock.Sqlmock, predicate string) {
	b := `
	SELECT
		mz_databases.id,
		mz_databases.name AS database_name,
		mz_roles.name AS owner_name,
		mz_databases.privileges
	FROM mz_databases
	JOIN mz_roles
		ON mz_databases.owner_id = mz_roles.id`

	q := mockQueryBuilder(b, predicate, "")
	ir := mock.NewRows([]string{"id", "database_name", "owner_name", "privileges"}).
		AddRow("u1", "database", "joe", "{u1=UC/u18}")
	mock.ExpectQuery(q).WillReturnRows(ir)
}

func MockIndexColumnScan(mock sqlmock.Sqlmock, predicate string) {
	b := `
	SELECT
		mz_columns.id,
		mz_columns.name,
		mz_columns.position,
		mz_columns.nullable,
		mz_columns.type,
		mz_columns.default,
		CASE WHEN mz_index_columns.index_id IS NOT NULL THEN true ELSE false END AS indexed_column,
		mz_indexes.name AS index_name,
		mz_indexes.id AS index_id
	FROM mz_columns
	LEFT JOIN mz_indexes
		ON mz_columns.id = mz_indexes.on_id
	LEFT JOIN mz_index_columns
		ON mz_index_columns.index_id = mz_indexes.id
		AND mz_index_columns.index_position = mz_columns.position`

	q := mockQueryBuilder(b, predicate, "ORDER BY mz_columns.position")
	ir := mock.NewRows([]string{"id", "name", "position", "nullable", "type", "default", "indexed_column", "index_name", "index_id"}).
		AddRow("u1", "column", "1", "true", "integer", "", "true", "index", "u1")
	mock.ExpectQuery(q).WillReturnRows(ir)
}

func MockIndexScan(mock sqlmock.Sqlmock, predicate string) {
	b := `
	SELECT
		mz_indexes.id,
		mz_indexes.name AS index_name,
		mz_objects.name AS obj_name,
		mz_schemas.name AS obj_schema_name,
		mz_databases.name AS obj_database_name
	FROM mz_indexes
	JOIN mz_objects
		ON mz_indexes.on_id = mz_objects.id
	LEFT JOIN mz_schemas
		ON mz_objects.schema_id = mz_schemas.id
	LEFT JOIN mz_databases
		ON mz_schemas.database_id = mz_databases.id`

	q := mockQueryBuilder(b, predicate, "")
	ir := mock.NewRows([]string{"id", "index_name", "obj_name", "obj_schema_name", "obj_database_name"}).
		AddRow("u1", "index", "obj", "schema", "database")
	mock.ExpectQuery(q).WillReturnRows(ir)
}

func MockMaterailizeViewScan(mock sqlmock.Sqlmock, predicate string) {
	b := `
	SELECT
		mz_materialized_views.id,
		mz_materialized_views.name AS materialized_view_name,
		mz_schemas.name AS schema_name,
		mz_databases.name AS database_name,
		mz_clusters.name AS cluster_name,
		mz_roles.name AS owner_name,
		mz_materialized_views.privileges
	FROM mz_materialized_views
	JOIN mz_schemas
		ON mz_materialized_views.schema_id = mz_schemas.id
	JOIN mz_databases
		ON mz_schemas.database_id = mz_databases.id
	LEFT JOIN mz_clusters
		ON mz_materialized_views.cluster_id = mz_clusters.id
	JOIN mz_roles
		ON mz_materialized_views.owner_id = mz_roles.id`

	q := mockQueryBuilder(b, predicate, "")
	ir := mock.NewRows([]string{"id", "materialized_view_name", "schema_name", "database_name", "cluster_name", "owner_name", "privileges"}).
		AddRow("u1", "view", "schema", "database", "cluster", "joe", "{u1=r/u18}")
	mock.ExpectQuery(q).WillReturnRows(ir)
}

func MockSystemPrivilege(mock sqlmock.Sqlmock) {
	b := "SELECT privileges FROM mz_system_privileges"

	ir := mock.NewRows([]string{"privileges"}).AddRow("s1=RBN/s1")
	mock.ExpectQuery(b).WillReturnRows(ir)
}

func MockRoleScan(mock sqlmock.Sqlmock, predicate string) {
	b := `
	SELECT
		id,
		name AS role_name,
		inherit
	FROM mz_roles`

	q := mockQueryBuilder(b, predicate, "")
	ir := mock.NewRows([]string{"id", "role_name", "inherit"}).
		AddRow("u1", "joe", true)
	mock.ExpectQuery(q).WillReturnRows(ir)
}

func MockRoleGrantScan(mock sqlmock.Sqlmock) {
	q := `
	SELECT
		mz_role_members.role_id,
		mz_role_members.member,
		mz_role_members.grantor
	FROM mz_role_members`

	ir := mock.NewRows([]string{"role_id", "member", "grantor"}).
		AddRow("u1", "u1", "s1")
	mock.ExpectQuery(q).WillReturnRows(ir)
}

func MockSchemaScan(mock sqlmock.Sqlmock, predicate string) {
	b := `
	SELECT
		mz_schemas.id,
		mz_schemas.name AS schema_name,
		mz_databases.name AS database_name,
		mz_roles.name AS owner_name,
		mz_schemas.privileges
	FROM mz_schemas JOIN mz_databases
		ON mz_schemas.database_id = mz_databases.id
	JOIN mz_roles
		ON mz_schemas.owner_id = mz_roles.id`

	q := mockQueryBuilder(b, predicate, "")
	ir := mock.NewRows([]string{"id", "schema_name", "database_name", "owner_name", "privileges"}).
		AddRow("u1", "schema", "database", "joe", "{u1=UC/u18}")
	mock.ExpectQuery(q).WillReturnRows(ir)
}

func MockSecretScan(mock sqlmock.Sqlmock, predicate string) {
	b := `
		SELECT
		mz_secrets.id,
		mz_secrets.name,
		mz_schemas.name AS schema_name,
		mz_databases.name AS database_name,
		mz_roles.name AS owner_name,
		mz_secrets.privileges
	FROM mz_secrets
	JOIN mz_schemas
		ON mz_secrets.schema_id = mz_schemas.id
	JOIN mz_databases
		ON mz_schemas.database_id = mz_databases.id
	JOIN mz_roles
		ON mz_secrets.owner_id = mz_roles.id`

	q := mockQueryBuilder(b, predicate, "")
	ir := mock.NewRows([]string{"id", "name", "schema_name", "database_name", "owner_name", "privileges"}).
		AddRow("u1", "secret", "schema", "database", "joe", "{u1=U/u18}")
	mock.ExpectQuery(q).WillReturnRows(ir)
}

func MockSinkScan(mock sqlmock.Sqlmock, predicate string) {
	b := `
	SELECT
		mz_sinks.id,
		mz_sinks.name,
		mz_schemas.name AS schema_name,
		mz_databases.name AS database_name,
		mz_sinks.type AS sink_type,
		mz_sinks.size,
		mz_sinks.envelope_type,
		mz_connections.name as connection_name,
		mz_clusters.name as cluster_name,
		mz_roles.name AS owner_name
	FROM mz_sinks
	JOIN mz_schemas
		ON mz_sinks.schema_id = mz_schemas.id
	JOIN mz_databases
		ON mz_schemas.database_id = mz_databases.id
	LEFT JOIN mz_connections
		ON mz_sinks.connection_id = mz_connections.id
	LEFT JOIN mz_clusters
		ON mz_sinks.cluster_id = mz_clusters.id
	JOIN mz_roles
		ON mz_sinks.owner_id = mz_roles.id`

	q := mockQueryBuilder(b, predicate, "")
	ir := mock.NewRows([]string{"id", "name", "schema_name", "database_name", "sink_type", "size", "envelope_type", "connection_name", "cluster_name", "owner_name"}).
		AddRow("u1", "sink", "schema", "database", "kafka", "small", "JSON", "conn", "cluster", "joe")
	mock.ExpectQuery(q).WillReturnRows(ir)
}

func MockSourceScan(mock sqlmock.Sqlmock, predicate string) {
	b := `
	SELECT
		mz_sources.id,
		mz_sources.name,
		mz_schemas.name AS schema_name,
		mz_databases.name AS database_name,
		mz_sources.type AS source_type,
		mz_sources.size,
		mz_sources.envelope_type,
		mz_connections.name as connection_name,
		mz_clusters.name as cluster_name,
		mz_roles.name AS owner_name,
		mz_sources.privileges
	FROM mz_sources
	JOIN mz_schemas
		ON mz_sources.schema_id = mz_schemas.id
	JOIN mz_databases
		ON mz_schemas.database_id = mz_databases.id
	LEFT JOIN mz_connections
		ON mz_sources.connection_id = mz_connections.id
	LEFT JOIN mz_clusters
		ON mz_sources.cluster_id = mz_clusters.id
	JOIN mz_roles
		ON mz_sources.owner_id = mz_roles.id`

	q := mockQueryBuilder(b, predicate, "")
	ir := mock.NewRows([]string{"id", "name", "schema_name", "database_name", "source_type", "size", "envelope_type", "connection_name", "cluster_name", "owner_name", "privileges"}).
		AddRow("u1", "source", "schema", "database", "kafka", "small", "BYTES", "conn", "cluster", "joe", "{u1=r/u18}")
	mock.ExpectQuery(q).WillReturnRows(ir)
}

<<<<<<< HEAD
func MockTableColumnScan(mock sqlmock.Sqlmock, predicate string) {
	b := `
	SELECT
		mz_columns.id,
		mz_columns.name,
		mz_columns.position,
		mz_columns.nullable,
		mz_columns.type,
		mz_columns.default
	FROM mz_columns`

	q := mockQueryBuilder(b, predicate, "ORDER BY mz_columns.position")
	ir := mock.NewRows([]string{"id", "name", "position", "nullable", "type", "default"}).
		AddRow("u1", "column", "1", "true", "integer", "")
=======
func MockSystemGrantScan(mock sqlmock.Sqlmock) {
	q := `SELECT privileges FROM mz_system_privileges`
	ir := mock.NewRows([]string{"privileges"}).AddRow("u1=B/s1")
>>>>>>> d063475c
	mock.ExpectQuery(q).WillReturnRows(ir)
}

func MockTableScan(mock sqlmock.Sqlmock, predicate string) {
	b := `
	SELECT
		mz_tables.id,
		mz_tables.name,
		mz_schemas.name AS schema_name,
		mz_databases.name AS database_name,
		mz_roles.name AS owner_name,
		mz_tables.privileges
	FROM mz_tables
	JOIN mz_schemas
		ON mz_tables.schema_id = mz_schemas.id
	JOIN mz_databases
		ON mz_schemas.database_id = mz_databases.id
	JOIN mz_roles
		ON mz_tables.owner_id = mz_roles.id`

	q := mockQueryBuilder(b, predicate, "")
	ir := mock.NewRows([]string{"id", "name", "schema_name", "database_name", "owner_name", "privileges"}).
		AddRow("u1", "table", "schema", "database", "materialize", "{u1=arwd/u18}")
	mock.ExpectQuery(q).WillReturnRows(ir)
}

func MockTypeScan(mock sqlmock.Sqlmock, predicate string) {
	b := `
	SELECT
		mz_types.id,
		mz_types.name,
		mz_schemas.name AS schema_name,
		mz_databases.name AS database_name,
		mz_types.category,
		mz_roles.name AS owner_name,
		mz_types.privileges
	FROM mz_types
	JOIN mz_schemas
		ON mz_types.schema_id = mz_schemas.id
	JOIN mz_databases
		ON mz_schemas.database_id = mz_databases.id
	JOIN mz_roles
		ON mz_types.owner_id = mz_roles.id`

	q := mockQueryBuilder(b, predicate, "")
	ir := mock.NewRows([]string{"id", "name", "schema_name", "database_name", "category", "owner_name", "privileges"}).
		AddRow("u1", "type", "schema", "database", "category", "joe", "{u1=U/u18}")
	mock.ExpectQuery(q).WillReturnRows(ir)
}

func MockViewScan(mock sqlmock.Sqlmock, predicate string) {
	b := `
	SELECT
		mz_views.id,
		mz_views.name,
		mz_schemas.name AS schema_name,
		mz_databases.name AS database_name,
		mz_roles.name AS owner_name,
		mz_views.privileges
	FROM mz_views
	JOIN mz_schemas
		ON mz_views.schema_id = mz_schemas.id
	JOIN mz_databases
		ON mz_schemas.database_id = mz_databases.id
	JOIN mz_roles
		ON mz_views.owner_id = mz_roles.id`

	q := mockQueryBuilder(b, predicate, "")
	ir := sqlmock.NewRows([]string{"id", "name", "schema_name", "database_name", "owner_name", "privileges"}).
		AddRow("u1", "view", "schema", "database", "joe", "{u1=r/u18}")
	mock.ExpectQuery(q).WillReturnRows(ir)
}<|MERGE_RESOLUTION|>--- conflicted
+++ resolved
@@ -392,7 +392,6 @@
 	mock.ExpectQuery(q).WillReturnRows(ir)
 }
 
-<<<<<<< HEAD
 func MockTableColumnScan(mock sqlmock.Sqlmock, predicate string) {
 	b := `
 	SELECT
@@ -407,11 +406,12 @@
 	q := mockQueryBuilder(b, predicate, "ORDER BY mz_columns.position")
 	ir := mock.NewRows([]string{"id", "name", "position", "nullable", "type", "default"}).
 		AddRow("u1", "column", "1", "true", "integer", "")
-=======
+	mock.ExpectQuery(q).WillReturnRows(ir)
+}
+
 func MockSystemGrantScan(mock sqlmock.Sqlmock) {
 	q := `SELECT privileges FROM mz_system_privileges`
 	ir := mock.NewRows([]string{"privileges"}).AddRow("u1=B/s1")
->>>>>>> d063475c
 	mock.ExpectQuery(q).WillReturnRows(ir)
 }
 
