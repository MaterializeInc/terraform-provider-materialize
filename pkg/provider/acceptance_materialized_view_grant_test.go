--- conflicted
+++ resolved
@@ -97,13 +97,9 @@
 	name = "%s"
 	schema_name = materialize_schema.test.name
 	database_name = materialize_database.test.name
-<<<<<<< HEAD
 	cluster_name  = "%s"
 
 	depends_on = [materialize_cluster.test]
-=======
-	cluster_name = "default"
->>>>>>> 5534fb47
   
 	statement = <<SQL
   SELECT
