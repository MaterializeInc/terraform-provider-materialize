package provider

import (
	"context"
	"fmt"
	"strings"

	"github.com/MaterializeInc/terraform-provider-materialize/pkg/datasources"
	"github.com/MaterializeInc/terraform-provider-materialize/pkg/resources"

	"github.com/hashicorp/terraform-plugin-sdk/v2/diag"
	"github.com/hashicorp/terraform-plugin-sdk/v2/helper/schema"
	_ "github.com/jackc/pgx/stdlib"
	"github.com/jmoiron/sqlx"
)

func Provider() *schema.Provider {
	return &schema.Provider{
		Schema: map[string]*schema.Schema{
			"host": {
				Type:        schema.TypeString,
				Optional:    true,
				Description: "Materialize host. Can also come from the `MZ_HOST` environment variable.",
				DefaultFunc: schema.EnvDefaultFunc("MZ_HOST", nil),
			},
			"user": {
				Type:        schema.TypeString,
				Optional:    true,
				Description: "Materialize user. Can also come from the `MZ_USER` environment variable.",
				DefaultFunc: schema.EnvDefaultFunc("MZ_USER", nil),
			},
			"password": {
				Type:        schema.TypeString,
				Optional:    true,
				Sensitive:   true,
				Description: "Materialize host. Can also come from the `MZ_PASSWORD` environment variable.",
				DefaultFunc: schema.EnvDefaultFunc("MZ_PASSWORD", nil),
			},
			"port": {
				Type:        schema.TypeInt,
				Optional:    true,
				Description: "The Materialize port number to connect to at the server host. Can also come from the `MZ_PORT` environment variable. Defaults to 6875.",
				DefaultFunc: schema.EnvDefaultFunc("MZ_PORT", 6875),
			},
			"database": {
				Type:        schema.TypeString,
				Optional:    true,
				Description: "The Materialize database. Can also come from the `MZ_DATABASE` environment variable. Defaults to `materialize`.",
				DefaultFunc: schema.EnvDefaultFunc("MZ_DATABASE", "materialize"),
			},
			"application_name": {
				Type:        schema.TypeString,
				Optional:    true,
				Default:     "terraform-provider-materialize",
				Description: "The application name to include in the connection string",
			},
			"sslmode": {
				Type:        schema.TypeBool,
				Optional:    true,
				DefaultFunc: schema.EnvDefaultFunc("MZ_SSLMODE", true),
				Description: "For testing purposes, disable SSL.",
			},
		},
		ResourcesMap: map[string]*schema.Resource{
			"materialize_cluster":                              resources.Cluster(),
			"materialize_cluster_grant":                        resources.GrantCluster(),
			"materialize_cluster_grant_default_privilege":      resources.GrantClusterDefaultPrivilege(),
			"materialize_cluster_replica":                      resources.ClusterReplica(),
			"materialize_connection_aws_privatelink":           resources.ConnectionAwsPrivatelink(),
			"materialize_connection_confluent_schema_registry": resources.ConnectionConfluentSchemaRegistry(),
			"materialize_connection_kafka":                     resources.ConnectionKafka(),
			"materialize_connection_postgres":                  resources.ConnectionPostgres(),
			"materialize_connection_ssh_tunnel":                resources.ConnectionSshTunnel(),
			"materialize_connection_grant":                     resources.GrantConnection(),
			"materialize_connection_grant_default_privilege":   resources.GrantConnectionDefaultPrivilege(),
			"materialize_database":                             resources.Database(),
			"materialize_database_grant":                       resources.GrantDatabase(),
			"materialize_database_grant_default_privilege":     resources.GrantDatabaseDefaultPrivilege(),
			"materialize_grant_system_privilege":               resources.GrantSystemPrivilege(),
			"materialize_index":                                resources.Index(),
			"materialize_materialized_view":                    resources.MaterializedView(),
			"materialize_materialized_view_grant":              resources.GrantMaterializedView(),
			"materialize_role":                                 resources.Role(),
			"materialize_role_grant":                           resources.GrantRole(),
			"materialize_schema":                               resources.Schema(),
			"materialize_schema_grant":                         resources.GrantSchema(),
			"materialize_schema_grant_default_privilege":       resources.GrantSchemaDefaultPrivilege(),
			"materialize_secret":                               resources.Secret(),
			"materialize_secret_grant":                         resources.GrantSecret(),
			"materialize_secret_grant_default_privilege":       resources.GrantSecretDefaultPrivilege(),
			"materialize_sink_kafka":                           resources.SinkKafka(),
			"materialize_source_kafka":                         resources.SourceKafka(),
			"materialize_source_load_generator":                resources.SourceLoadgen(),
			"materialize_source_postgres":                      resources.SourcePostgres(),
			"materialize_source_webhook":                       resources.SourceWebhook(),
			"materialize_source_grant":                         resources.GrantSource(),
			"materialize_table":                                resources.Table(),
			"materialize_table_grant":                          resources.GrantTable(),
			"materialize_table_grant_default_privilege":        resources.GrantTableDefaultPrivilege(),
			"materialize_type":                                 resources.Type(),
			"materialize_type_grant":                           resources.GrantType(),
			"materialize_type_grant_default_privilege":         resources.GrantTypeDefaultPrivilege(),
			"materialize_view":                                 resources.View(),
			"materialize_view_grant":                           resources.GrantView(),
		},
		DataSourcesMap: map[string]*schema.Resource{
			"materialize_cluster":           datasources.Cluster(),
			"materialize_cluster_replica":   datasources.ClusterReplica(),
			"materialize_connection":        datasources.Connection(),
			"materialize_current_database":  datasources.CurrentDatabase(),
			"materialize_current_cluster":   datasources.CurrentCluster(),
			"materialize_database":          datasources.Database(),
			"materialize_egress_ips":        datasources.EgressIps(),
			"materialize_index":             datasources.Index(),
			"materialize_materialized_view": datasources.MaterializedView(),
			"materialize_role":              datasources.Role(),
			"materialize_schema":            datasources.Schema(),
			"materialize_secret":            datasources.Secret(),
			"materialize_sink":              datasources.Sink(),
			"materialize_source":            datasources.Source(),
			"materialize_table":             datasources.Table(),
			"materialize_type":              datasources.Type(),
			"materialize_view":              datasources.View(),
		},
		ConfigureContextFunc: providerConfigure,
	}
}

func connectionString(host, user, password string, port int, database string, sslmode bool, application string) string {
	c := strings.Builder{}
	c.WriteString(fmt.Sprintf("postgres://%s:%s@%s:%d/%s", user, password, host, port, database))

	params := []string{}

	if sslmode {
		params = append(params, "sslmode=require")
	} else {
		params = append(params, "sslmode=disable")
	}

	params = append(params, fmt.Sprintf("application_name=%s", application))
	p := strings.Join(params[:], "&")

	c.WriteString(fmt.Sprintf("?%s", p))
	return c.String()
}

func providerConfigure(ctx context.Context, d *schema.ResourceData) (interface{}, diag.Diagnostics) {
	host := d.Get("host").(string)
	user := d.Get("user").(string)
	password := d.Get("password").(string)
	port := d.Get("port").(int)
	database := d.Get("database").(string)
	application := d.Get("application_name").(string)
	sslmode := d.Get("sslmode").(bool)

	connStr := connectionString(host, user, password, port, database, sslmode, application)

	var diags diag.Diagnostics
	db, err := sqlx.Open("pgx", connStr)
	if err != nil {
		diags = append(diags, diag.Diagnostic{
			Severity: diag.Error,
			Summary:  "Unable to create Materialize client",
			Detail:   "Unable to authenticate user for authenticated Materialize client",
		})
		return nil, diags
	}

<<<<<<< HEAD
	// Feature flags to enable
	if testing {
		flags := []string{
			"enable_webhook_sources",
			"enable_connection_validation_syntax",
			"enable_disk_cluster_replicas",
			"enable_comment",
			"enable_role_vars",
			"enable_alter_set_cluster",
		}

		for _, f := range flags {
			q := fmt.Sprintf("ALTER SYSTEM SET %s = true;", f)
			_, err = db.Exec(q)
			if err != nil {
				diags = append(diags, diag.Diagnostic{
					Severity: diag.Error,
					Summary:  fmt.Sprintf("Unable to %s", f),
					Detail:   fmt.Sprintf("Unable to %s for authenticated Materialize client", f),
				})
				return nil, diags
			}
		}
	}

=======
>>>>>>> 5534fb47
	return db, diags
}<|MERGE_RESOLUTION|>--- conflicted
+++ resolved
@@ -167,33 +167,5 @@
 		return nil, diags
 	}
 
-<<<<<<< HEAD
-	// Feature flags to enable
-	if testing {
-		flags := []string{
-			"enable_webhook_sources",
-			"enable_connection_validation_syntax",
-			"enable_disk_cluster_replicas",
-			"enable_comment",
-			"enable_role_vars",
-			"enable_alter_set_cluster",
-		}
-
-		for _, f := range flags {
-			q := fmt.Sprintf("ALTER SYSTEM SET %s = true;", f)
-			_, err = db.Exec(q)
-			if err != nil {
-				diags = append(diags, diag.Diagnostic{
-					Severity: diag.Error,
-					Summary:  fmt.Sprintf("Unable to %s", f),
-					Detail:   fmt.Sprintf("Unable to %s for authenticated Materialize client", f),
-				})
-				return nil, diags
-			}
-		}
-	}
-
-=======
->>>>>>> 5534fb47
 	return db, diags
 }