--- conflicted
+++ resolved
@@ -71,12 +71,6 @@
 			"materialize_connection_ssh_tunnel":                resources.ConnectionSshTunnel(),
 			"materialize_database":                             resources.Database(),
 			// TODO Expose RBAC resources when ready
-<<<<<<< HEAD
-			// "materialize_grant_database": resources.GrantDatabase(),
-			"materialize_index":             resources.Index(),
-			"materialize_materialized_view": resources.MaterializedView(),
-			// "materialize_role":                                 resources.Role(),
-=======
 			// "materialize_grant_cluster":           resources.GrantCluster(),
 			// "materialize_grant_connection":        resources.GrantConnection(),
 			// "materialize_grant_database":          resources.GrantDatabase(),
@@ -87,11 +81,9 @@
 			// "materialize_grant_table":             resources.GrantTable(),
 			// "materialize_grant_type":              resources.GrantType(),
 			// "materialize_grant_view":              resources.GrantView(),
-			"materialize_index": resources.Index(),
-			// "materialize_ownership":                            resources.Ownership(),
+			"materialize_index":                 resources.Index(),
 			"materialize_materialized_view":     resources.MaterializedView(),
 			"materialize_role":                  resources.Role(),
->>>>>>> 1732afdd
 			"materialize_schema":                resources.Schema(),
 			"materialize_secret":                resources.Secret(),
 			"materialize_sink_kafka":            resources.SinkKafka(),
