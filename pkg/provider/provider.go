package provider

import (
	"context"
	"fmt"
	"strings"

	"github.com/MaterializeInc/terraform-provider-materialize/pkg/datasources"
	"github.com/MaterializeInc/terraform-provider-materialize/pkg/resources"

	"github.com/hashicorp/terraform-plugin-sdk/v2/diag"
	"github.com/hashicorp/terraform-plugin-sdk/v2/helper/schema"
	_ "github.com/jackc/pgx/stdlib"
	"github.com/jmoiron/sqlx"
)

func Provider() *schema.Provider {
	return &schema.Provider{
		Schema: map[string]*schema.Schema{
			"host": {
				Type:        schema.TypeString,
				Optional:    true,
				Description: "Materialize host. Can also come from the `MZ_HOST` environment variable.",
				DefaultFunc: schema.EnvDefaultFunc("MZ_HOST", nil),
			},
			"username": {
				Type:        schema.TypeString,
				Optional:    true,
				Description: "Materialize username. Can also come from the `MZ_USER` environment variable.",
				DefaultFunc: schema.EnvDefaultFunc("MZ_USER", nil),
			},
			"password": {
				Type:        schema.TypeString,
				Optional:    true,
				Sensitive:   true,
				Description: "Materialize host. Can also come from the `MZ_PW` environment variable.",
				DefaultFunc: schema.EnvDefaultFunc("MZ_PW", nil),
			},
			"port": {
				Type:        schema.TypeInt,
				Optional:    true,
				Description: "The Materialize port number to connect to at the server host. Can also come from the `MZ_PORT` environment variable. Defaults to 6875.",
				DefaultFunc: schema.EnvDefaultFunc("MZ_PORT", 6875),
			},
			"database": {
				Type:        schema.TypeString,
				Optional:    true,
				Description: "The Materialize database. Can also come from the `MZ_DATABASE` environment variable. Defaults to `materialize`.",
				DefaultFunc: schema.EnvDefaultFunc("MZ_DATABASE", "materialize"),
			},
			"application_name": {
				Type:        schema.TypeString,
				Optional:    true,
				Default:     "terraform-provider-materialize",
				Description: "The application name to include in the connection string",
			},
			"testing": {
				Type:        schema.TypeBool,
				Optional:    true,
				DefaultFunc: schema.EnvDefaultFunc("MZ_TESTING", false),
				Description: "Enable to test the provider locally",
			},
		},
		ResourcesMap: map[string]*schema.Resource{
			"materialize_cluster":                              resources.Cluster(),
			"materialize_cluster_grant":                        resources.GrantCluster(),
			"materialize_cluster_grant_default_privilege":      resources.GrantClusterDefaultPrivilege(),
			"materialize_cluster_replica":                      resources.ClusterReplica(),
			"materialize_connection_aws_privatelink":           resources.ConnectionAwsPrivatelink(),
			"materialize_connection_confluent_schema_registry": resources.ConnectionConfluentSchemaRegistry(),
			"materialize_connection_kafka":                     resources.ConnectionKafka(),
			"materialize_connection_postgres":                  resources.ConnectionPostgres(),
			"materialize_connection_ssh_tunnel":                resources.ConnectionSshTunnel(),
			"materialize_connection_grant":                     resources.GrantConnection(),
			"materialize_connection_grant_default_privilege":   resources.GrantConnectionDefaultPrivilege(),
			"materialize_database":                             resources.Database(),
			"materialize_database_grant":                       resources.GrantDatabase(),
			"materialize_database_grant_default_privilege":     resources.GrantDatabaseDefaultPrivilege(),
			"materialize_grant_system_privilege":               resources.GrantSystemPrivilege(),
			"materialize_index":                                resources.Index(),
			"materialize_materialized_view":                    resources.MaterializedView(),
			"materialize_materialized_view_grant":              resources.GrantMaterializedView(),
			"materialize_role":                                 resources.Role(),
			"materialize_role_grant":                           resources.GrantRole(),
			"materialize_schema":                               resources.Schema(),
			"materialize_schema_grant":                         resources.GrantSchema(),
			"materialize_schema_grant_default_privilege":       resources.GrantSchemaDefaultPrivilege(),
			"materialize_secret":                               resources.Secret(),
			"materialize_secret_grant":                         resources.GrantSecret(),
			"materialize_secret_grant_default_privilege":       resources.GrantSecretDefaultPrivilege(),
			"materialize_sink_kafka":                           resources.SinkKafka(),
			"materialize_source_kafka":                         resources.SourceKafka(),
			"materialize_source_load_generator":                resources.SourceLoadgen(),
			"materialize_source_postgres":                      resources.SourcePostgres(),
			"materialize_source_webhook":                       resources.SourceWebhook(),
			"materialize_source_grant":                         resources.GrantSource(),
			"materialize_table":                                resources.Table(),
			"materialize_table_grant":                          resources.GrantTable(),
			"materialize_table_grant_default_privilege":        resources.GrantTableDefaultPrivilege(),
			"materialize_type":                                 resources.Type(),
			"materialize_type_grant":                           resources.GrantType(),
			"materialize_type_grant_default_privilege":         resources.GrantTypeDefaultPrivilege(),
			"materialize_view":                                 resources.View(),
			"materialize_view_grant":                           resources.GrantView(),
		},
		DataSourcesMap: map[string]*schema.Resource{
			"materialize_cluster":           datasources.Cluster(),
			"materialize_cluster_replica":   datasources.ClusterReplica(),
			"materialize_connection":        datasources.Connection(),
			"materialize_current_database":  datasources.CurrentDatabase(),
			"materialize_current_cluster":   datasources.CurrentCluster(),
			"materialize_database":          datasources.Database(),
			"materialize_egress_ips":        datasources.EgressIps(),
			"materialize_index":             datasources.Index(),
			"materialize_materialized_view": datasources.MaterializedView(),
			"materialize_role":              datasources.Role(),
			"materialize_schema":            datasources.Schema(),
			"materialize_secret":            datasources.Secret(),
			"materialize_sink":              datasources.Sink(),
			"materialize_source":            datasources.Source(),
			"materialize_table":             datasources.Table(),
			"materialize_type":              datasources.Type(),
			"materialize_view":              datasources.View(),
		},
		ConfigureContextFunc: providerConfigure,
	}
}

func connectionString(host, username, password string, port int, database string, testing bool, application string) string {
	c := strings.Builder{}
	c.WriteString(fmt.Sprintf("postgres://%s:%s@%s:%d/%s", username, password, host, port, database))

	params := []string{}

	if testing {
		params = append(params, "sslmode=disable")
		params = append(params, "enable_rbac_checks=true")
		params = append(params, "enable_ld_rbac_checks=true")
	} else {
		params = append(params, "sslmode=require")
	}

	params = append(params, fmt.Sprintf("application_name=%s", application))
	p := strings.Join(params[:], "&")

	c.WriteString(fmt.Sprintf("?%s", p))
	return c.String()
}

func providerConfigure(ctx context.Context, d *schema.ResourceData) (interface{}, diag.Diagnostics) {
	host := d.Get("host").(string)
	username := d.Get("username").(string)
	password := d.Get("password").(string)
	port := d.Get("port").(int)
	database := d.Get("database").(string)
	application := d.Get("application_name").(string)
	testing := d.Get("testing").(bool)

	connStr := connectionString(host, username, password, port, database, testing, application)

	var diags diag.Diagnostics
	db, err := sqlx.Open("pgx", connStr)
	if err != nil {
		diags = append(diags, diag.Diagnostic{
			Severity: diag.Error,
			Summary:  "Unable to create Materialize client",
			Detail:   "Unable to authenticate user for authenticated Materialize client",
		})
		return nil, diags
	}

	// Feature flags to enable
	if testing {
		// TODO: Remove this once enable_webhook_sources is enabled by default
		_, err = db.Exec("ALTER SYSTEM SET enable_webhook_sources = true;")
		if err != nil {
			diags = append(diags, diag.Diagnostic{
				Severity: diag.Error,
				Summary:  "Unable to enable webhook sources",
				Detail:   "Unable to enable webhook sources for authenticated Materialize client",
			})
			return nil, diags
		}

		// TODO: Remove this once enable_connection_validation_syntax is enabled by default
		_, err = db.Exec("ALTER SYSTEM SET enable_connection_validation_syntax = true;")
		if err != nil {
			diags = append(diags, diag.Diagnostic{
				Severity: diag.Error,
				Summary:  "Unable to enable connection validation",
				Detail:   "Unable to enable connection validation for authenticated Materialize client",
			})
			return nil, diags
		}

<<<<<<< HEAD
		// TODO: Remove this once enable_comment is enabled by default
		_, err = db.Exec("ALTER SYSTEM SET enable_comment = true;")
		if err != nil {
			diags = append(diags, diag.Diagnostic{
				Severity: diag.Error,
				Summary:  "Unable to enable connection comment",
				Detail:   "Unable to enable connection comment for authenticated Materialize client",
=======
		// TODO: Remove this once enable_disk_cluster_replicas is enabled by default
		_, err = db.Exec("ALTER SYSTEM SET enable_disk_cluster_replicas TO true;")
		if err != nil {
			diags = append(diags, diag.Diagnostic{
				Severity: diag.Error,
				Summary:  "Unable to enable disk cluster replicas",
				Detail:   "Unable to enable disk cluster replicas for authenticated Materialize client",
>>>>>>> 19e43d72
			})
			return nil, diags
		}
	}

	return db, diags
}<|MERGE_RESOLUTION|>--- conflicted
+++ resolved
@@ -193,7 +193,17 @@
 			return nil, diags
 		}
 
-<<<<<<< HEAD
+		// TODO: Remove this once enable_disk_cluster_replicas is enabled by default
+		_, err = db.Exec("ALTER SYSTEM SET enable_disk_cluster_replicas = true;")
+		if err != nil {
+			diags = append(diags, diag.Diagnostic{
+				Severity: diag.Error,
+				Summary:  "Unable to enable disk cluster replicas",
+				Detail:   "Unable to enable disk cluster replicas for authenticated Materialize client",
+			})
+			return nil, diags
+		}
+
 		// TODO: Remove this once enable_comment is enabled by default
 		_, err = db.Exec("ALTER SYSTEM SET enable_comment = true;")
 		if err != nil {
@@ -201,15 +211,6 @@
 				Severity: diag.Error,
 				Summary:  "Unable to enable connection comment",
 				Detail:   "Unable to enable connection comment for authenticated Materialize client",
-=======
-		// TODO: Remove this once enable_disk_cluster_replicas is enabled by default
-		_, err = db.Exec("ALTER SYSTEM SET enable_disk_cluster_replicas TO true;")
-		if err != nil {
-			diags = append(diags, diag.Diagnostic{
-				Severity: diag.Error,
-				Summary:  "Unable to enable disk cluster replicas",
-				Detail:   "Unable to enable disk cluster replicas for authenticated Materialize client",
->>>>>>> 19e43d72
 			})
 			return nil, diags
 		}
