--- conflicted
+++ resolved
@@ -13,7 +13,6 @@
 )
 
 var inKafka = map[string]interface{}{
-<<<<<<< HEAD
 	"name":          "conn",
 	"schema_name":   "schema",
 	"database_name": "database",
@@ -25,14 +24,7 @@
 		"privatelink_connection": []interface{}{map[string]interface{}{"name": "cert"}},
 		"ssh_tunnel":             []interface{}{map[string]interface{}{"name": "ssh"}},
 	}},
-=======
-	"name":                      "conn",
-	"schema_name":               "schema",
-	"database_name":             "database",
-	"service_name":              "service",
-	"kafka_broker":              []interface{}{map[string]interface{}{"broker": "b-1.hostname-1:9096", "target_group_port": 9001, "availability_zone": "use1-az1", "privatelink_conn": "privatelink_conn"}},
 	"security_protocol":         "SASL_PLAINTEXT",
->>>>>>> f0779c93
 	"progress_topic":            "topic",
 	"ssl_certificate_authority": []interface{}{map[string]interface{}{"text": "key"}},
 	"ssl_certificate":           []interface{}{map[string]interface{}{"secret": []interface{}{map[string]interface{}{"name": "cert"}}}},
@@ -53,11 +45,20 @@
 	testhelpers.WithMockDb(t, func(db *sqlx.DB, mock sqlmock.Sqlmock) {
 		// Create
 		mock.ExpectExec(
-<<<<<<< HEAD
-			`CREATE CONNECTION "database"."schema"."conn" TO KAFKA \(BROKERS \('b-1.hostname-1:9096' USING SSH TUNNEL "materialize"."public"."ssh" USING AWS PRIVATELINK "materialize"."public"."cert" \(PORT 9001, AVAILABILITY ZONE 'use1-az1'\)\), SSH TUNNEL "materialize"."public"."tunnel", PROGRESS TOPIC 'topic', SSL CERTIFICATE AUTHORITY = 'key', SSL CERTIFICATE = SECRET "materialize"."public"."cert", SSL KEY = SECRET "materialize"."public"."key", SASL MECHANISMS = 'PLAIN', SASL USERNAME = 'username', SASL PASSWORD = SECRET "materialize"."public"."password"\);`,
-=======
-			`CREATE CONNECTION "database"."schema"."conn" TO KAFKA \(BROKERS \('b-1.hostname-1:9096' USING SSH TUNNEL "materialize"."public"."tunnel"\), SECURITY PROTOCOL = 'SASL_PLAINTEXT', PROGRESS TOPIC 'topic', SSL CERTIFICATE AUTHORITY = 'key', SSL CERTIFICATE = SECRET "materialize"."public"."cert", SSL KEY = SECRET "materialize"."public"."key", SASL MECHANISMS = 'PLAIN', SASL USERNAME = 'username', SASL PASSWORD = SECRET "materialize"."public"."password"\);`,
->>>>>>> f0779c93
+			`CREATE CONNECTION "database"."schema"."conn"
+			TO KAFKA \(BROKERS
+				\('b-1.hostname-1:9096'
+				USING SSH TUNNEL "materialize"."public"."ssh"
+				USING AWS PRIVATELINK "materialize"."public"."cert" 
+				\(PORT 9001, AVAILABILITY ZONE 'use1-az1'\)\),
+			SSH TUNNEL "materialize"."public"."tunnel",
+			SECURITY PROTOCOL = 'SASL_PLAINTEXT', PROGRESS TOPIC 'topic',
+			SSL CERTIFICATE AUTHORITY = 'key',
+			SSL CERTIFICATE = SECRET "materialize"."public"."cert",
+			SSL KEY = SECRET "materialize"."public"."key",
+			SASL MECHANISMS = 'PLAIN',
+			SASL USERNAME = 'username',
+			SASL PASSWORD = SECRET "materialize"."public"."password"\);`,
 		).WillReturnResult(sqlmock.NewResult(1, 1))
 
 		// Comment
