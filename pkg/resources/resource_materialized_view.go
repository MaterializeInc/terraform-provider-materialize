--- conflicted
+++ resolved
@@ -11,19 +11,11 @@
 )
 
 var materializedViewSchema = map[string]*schema.Schema{
-<<<<<<< HEAD
 	"name":               SchemaResourceName("materialized view", true, false),
 	"schema_name":        SchemaResourceSchemaName("materialized view", false),
 	"database_name":      SchemaResourceDatabaseName("materialized view", false),
 	"qualified_sql_name": SchemaResourceQualifiedName("materialized view"),
-	"in_cluster": {
-=======
-	"name":           SchemaResourceName("materialized view", true, false),
-	"schema_name":    SchemaResourceSchemaName("materialized view", false),
-	"database_name":  SchemaResourceDatabaseName("materialized view", false),
-	"qualified_name": SchemaResourceQualifiedName("materialized view"),
 	"cluster_name": {
->>>>>>> 2f7fcea6
 		Description: "The cluster to maintain the materialized view. If not specified, defaults to the default cluster.",
 		Type:        schema.TypeString,
 		Optional:    true,
