--- conflicted
+++ resolved
@@ -109,7 +109,6 @@
 		return diag.FromErr(err)
 	}
 
-<<<<<<< HEAD
 	// Set session variables
 	if v, ok := d.GetOk("session_variable"); ok {
 		sessionVariables := materialize.GetSessionVariablesStruct(v)
@@ -119,7 +118,9 @@
 				b.Drop()
 				return diag.FromErr(err)
 			}
-=======
+		}
+	}
+
 	// object comment
 	if v, ok := d.GetOk("comment"); ok {
 		comment := materialize.NewCommentBuilder(meta.(*sqlx.DB), o)
@@ -128,7 +129,6 @@
 			log.Printf("[DEBUG] resource failed comment, dropping object: %s", o.Name)
 			b.Drop()
 			return diag.FromErr(err)
->>>>>>> 0fd34bd2
 		}
 	}
 
