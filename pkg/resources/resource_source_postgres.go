package resources

import (
	"context"
	"log"

	"github.com/MaterializeInc/terraform-provider-materialize/pkg/materialize"

	"github.com/hashicorp/terraform-plugin-sdk/v2/diag"
	"github.com/hashicorp/terraform-plugin-sdk/v2/helper/schema"
	"github.com/jmoiron/sqlx"
)

var sourcePostgresSchema = map[string]*schema.Schema{
<<<<<<< HEAD
	"name":               NameSchema("source", true, false),
	"schema_name":        SchemaNameSchema("source", false),
	"database_name":      DatabaseNameSchema("source", false),
	"qualified_sql_name": QualifiedNameSchema("source"),
	"cluster_name": {
		Description:   "The cluster to maintain this source. If not specified, the size option must be specified.",
		Type:          schema.TypeString,
		Optional:      true,
		Computed:      true,
		AtLeastOneOf:  []string{"cluster_name", "size"},
		ConflictsWith: []string{"size"},
		ForceNew:      true,
	},
	"size": {
		Description:   "The size of the source.",
		Type:          schema.TypeString,
		Optional:      true,
		Computed:      true,
		AtLeastOneOf:  []string{"cluster_name", "size"},
		ConflictsWith: []string{"cluster_name"},
		ValidateFunc:  validation.StringInSlice(append(sourceSizes, localSizes...), true),
	},
=======
	"name":                ObjectNameSchema("source", true, false),
	"schema_name":         SchemaNameSchema("source", false),
	"database_name":       DatabaseNameSchema("source", false),
	"qualified_sql_name":  QualifiedNameSchema("source"),
	"cluster_name":        SourceClusterNameSchema(),
	"size":                SourceSizeSchema(),
>>>>>>> 38d70b2c
	"postgres_connection": IdentifierSchema("posgres_connection", "The PostgreSQL connection to use in the source.", true),
	"publication": {
		Description: "The PostgreSQL publication (the replication data set containing the tables to be streamed to Materialize).",
		Type:        schema.TypeString,
		Required:    true,
		ForceNew:    true,
	},
	"text_columns": {
		Description: "Decode data as text for specific columns that contain PostgreSQL types that are unsupported in Materialize. Can only be updated in place when also updating a corresponding `table` attribute.",
		Type:        schema.TypeList,
		Elem:        &schema.Schema{Type: schema.TypeString},
		Optional:    true,
	},
	"table": {
		Description: "Creates subsources for specific tables. If neither table or schema is specified, will default to ALL TABLES",
		Type:        schema.TypeList,
		Elem: &schema.Resource{
			Schema: map[string]*schema.Schema{
				"name": {
					Description: "The name of the table.",
					Type:        schema.TypeString,
					Required:    true,
				},
				"alias": {
					Description: "The alias of the table.",
					Type:        schema.TypeString,
					Optional:    true,
				},
			},
		},
		Optional:      true,
		MinItems:      1,
		ConflictsWith: []string{"schema"},
	},
	"schema": {
		Description:   "Creates subsources for specific schemas. If neither table or schema is specified, will default to ALL TABLES",
		Type:          schema.TypeList,
		Elem:          &schema.Schema{Type: schema.TypeString},
		Optional:      true,
		ForceNew:      true,
		MinItems:      1,
		ConflictsWith: []string{"table"},
	},
	"expose_progress": {
		Description: "The name of the progress subsource for the source. If this is not specified, the subsource will be named `<src_name>_progress`.",
		Type:        schema.TypeString,
		Optional:    true,
		ForceNew:    true,
	},
	"subsource":      SubsourceSchema(),
	"ownership_role": OwnershipRoleSchema(),
}

func SourcePostgres() *schema.Resource {
	return &schema.Resource{
		Description: "A Postgres source describes a PostgreSQL instance you want Materialize to read data from.",

		CreateContext: sourcePostgresCreate,
		ReadContext:   sourceRead,
		UpdateContext: sourcePostgresUpdate,
		DeleteContext: sourceDelete,

		Importer: &schema.ResourceImporter{
			StateContext: schema.ImportStatePassthroughContext,
		},

		Schema: sourcePostgresSchema,
	}
}

func sourcePostgresCreate(ctx context.Context, d *schema.ResourceData, meta any) diag.Diagnostics {
	sourceName := d.Get("name").(string)
	schemaName := d.Get("schema_name").(string)
	databaseName := d.Get("database_name").(string)

	o := materialize.ObjectSchemaStruct{Name: sourceName, SchemaName: schemaName, DatabaseName: databaseName}
	b := materialize.NewSourcePostgresBuilder(meta.(*sqlx.DB), o)

	if v, ok := d.GetOk("cluster_name"); ok {
		b.ClusterName(v.(string))
	}

	if v, ok := d.GetOk("size"); ok {
		b.Size(v.(string))
	}

	if v, ok := d.GetOk("postgres_connection"); ok {
		conn := materialize.GetIdentifierSchemaStruct(databaseName, schemaName, v)
		b.PostgresConnection(conn)
	}

	if v, ok := d.GetOk("publication"); ok {
		b.Publication(v.(string))
	}

	if v, ok := d.GetOk("table"); ok {
		tables := materialize.GetTableStruct(v.([]interface{}))
		b.Table(tables)
	}

	if v, ok := d.GetOk("schema"); ok {
		b.Schema(v.([]string))
	}

	if v, ok := d.GetOk("expose_progress"); ok {
		b.ExposeProgress(v.(string))
	}

	if v, ok := d.GetOk("text_columns"); ok {
		columns := materialize.GetSliceValueString(v.([]interface{}))
		b.TextColumns(columns)
	}

	// create resource
	if err := b.Create(); err != nil {
		return diag.FromErr(err)
	}

	// ownership
	if v, ok := d.GetOk("ownership_role"); ok {
		ownership := materialize.NewOwnershipBuilder(meta.(*sqlx.DB), "SOURCE", o)

		if err := ownership.Alter(v.(string)); err != nil {
			log.Printf("[DEBUG] resource failed ownership, dropping object: %s", o.Name)
			b.Drop()
			return diag.FromErr(err)
		}
	}

	// set id
	i, err := materialize.SourceId(meta.(*sqlx.DB), o)
	if err != nil {
		return diag.FromErr(err)
	}
	d.SetId(i)

	return sourceRead(ctx, d, meta)
}

func sourcePostgresUpdate(ctx context.Context, d *schema.ResourceData, meta any) diag.Diagnostics {
	sourceName := d.Get("name").(string)
	schemaName := d.Get("schema_name").(string)
	databaseName := d.Get("database_name").(string)

	o := materialize.ObjectSchemaStruct{Name: sourceName, SchemaName: schemaName, DatabaseName: databaseName}
	b := materialize.NewSource(meta.(*sqlx.DB), o)

	if d.HasChange("size") {
		_, newSize := d.GetChange("size")
		if err := b.Resize(newSize.(string)); err != nil {
			return diag.FromErr(err)
		}
	}

	if d.HasChange("name") {
		oldName, newName := d.GetChange("name")

		o := materialize.ObjectSchemaStruct{Name: oldName.(string), SchemaName: schemaName, DatabaseName: databaseName}
		b := materialize.NewSource(meta.(*sqlx.DB), o)

		if err := b.Rename(newName.(string)); err != nil {
			return diag.FromErr(err)
		}
	}

	if d.HasChange("ownership_role") {
		_, newRole := d.GetChange("ownership_role")

		b := materialize.NewOwnershipBuilder(meta.(*sqlx.DB), "SOURCE", o)

		if err := b.Alter(newRole.(string)); err != nil {
			return diag.FromErr(err)
		}
	}

	if d.HasChange("table") {
		ot, nt := d.GetChange("table")
		addTables := materialize.DiffTableStructs(nt.([]interface{}), ot.([]interface{}))
		dropTables := materialize.DiffTableStructs(ot.([]interface{}), nt.([]interface{}))

		b := materialize.NewSource(meta.(*sqlx.DB), o)

		if len(addTables) > 0 {
			var colDiff []string
			if d.HasChange("text_columns") {
				oc, nc := d.GetChange("text_columns")
				colDiff = diffTextColumns(nc.([]interface{}), oc.([]interface{}))
			}

			if err := b.AddSubsource(addTables, colDiff); err != nil {
				return diag.FromErr(err)
			}
		}
		if len(dropTables) > 0 {
			if err := b.DropSubsource(dropTables); err != nil {
				return diag.FromErr(err)
			}
		}
	}

	return sourceRead(ctx, d, meta)
}

func diffTextColumns(arr1, arr2 []interface{}) []string {
	arr2Map := make(map[string]bool)
	for _, item := range arr2 {
		i := item.(string)
		arr2Map[i] = true
	}

	var difference []string
	for _, item := range arr1 {
		i := item.(string)
		if !arr2Map[i] {
			difference = append(difference, i)
		}
	}
	return difference
}<|MERGE_RESOLUTION|>--- conflicted
+++ resolved
@@ -12,37 +12,12 @@
 )
 
 var sourcePostgresSchema = map[string]*schema.Schema{
-<<<<<<< HEAD
-	"name":               NameSchema("source", true, false),
-	"schema_name":        SchemaNameSchema("source", false),
-	"database_name":      DatabaseNameSchema("source", false),
-	"qualified_sql_name": QualifiedNameSchema("source"),
-	"cluster_name": {
-		Description:   "The cluster to maintain this source. If not specified, the size option must be specified.",
-		Type:          schema.TypeString,
-		Optional:      true,
-		Computed:      true,
-		AtLeastOneOf:  []string{"cluster_name", "size"},
-		ConflictsWith: []string{"size"},
-		ForceNew:      true,
-	},
-	"size": {
-		Description:   "The size of the source.",
-		Type:          schema.TypeString,
-		Optional:      true,
-		Computed:      true,
-		AtLeastOneOf:  []string{"cluster_name", "size"},
-		ConflictsWith: []string{"cluster_name"},
-		ValidateFunc:  validation.StringInSlice(append(sourceSizes, localSizes...), true),
-	},
-=======
 	"name":                ObjectNameSchema("source", true, false),
 	"schema_name":         SchemaNameSchema("source", false),
 	"database_name":       DatabaseNameSchema("source", false),
 	"qualified_sql_name":  QualifiedNameSchema("source"),
 	"cluster_name":        SourceClusterNameSchema(),
 	"size":                SourceSizeSchema(),
->>>>>>> 38d70b2c
 	"postgres_connection": IdentifierSchema("posgres_connection", "The PostgreSQL connection to use in the source.", true),
 	"publication": {
 		Description: "The PostgreSQL publication (the replication data set containing the tables to be streamed to Materialize).",
