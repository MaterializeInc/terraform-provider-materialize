package resources

import (
	"context"
	"database/sql"
	"log"

	"github.com/MaterializeInc/terraform-provider-materialize/pkg/materialize"

	"github.com/hashicorp/terraform-plugin-sdk/v2/diag"
	"github.com/hashicorp/terraform-plugin-sdk/v2/helper/schema"
	"github.com/jmoiron/sqlx"
)

var tableSchema = map[string]*schema.Schema{
	"name":               NameSchema("table", true, false),
	"schema_name":        SchemaNameSchema("table", false),
	"database_name":      DatabaseNameSchema("table", false),
	"qualified_sql_name": QualifiedNameSchema("table"),
	"column": {
		Description: "Column of the table.",
		Type:        schema.TypeList,
		Elem: &schema.Resource{
			Schema: map[string]*schema.Schema{
				"name": {
					Description: "The name of the column to be created in the table.",
					Type:        schema.TypeString,
					Required:    true,
				},
				"type": {
					Description: "The data type of the column indicated by name.",
					Type:        schema.TypeString,
					Required:    true,
				},
				"nullable": {
					Description: "	Do not allow the column to contain NULL values. Columns without this constraint can contain NULL values.",
					Type:     schema.TypeBool,
					Optional: true,
				},
			},
		},
		Optional: true,
		MinItems: 1,
		ForceNew: true,
	},
}

func Table() *schema.Resource {
	return &schema.Resource{
		Description: "A table persists in durable storage and can be written to, updated and seamlessly joined with other tables, views or sources.",

		CreateContext: tableCreate,
		ReadContext:   tableRead,
		UpdateContext: tableUpdate,
		DeleteContext: tableDelete,

		Importer: &schema.ResourceImporter{
			StateContext: schema.ImportStatePassthroughContext,
		},

		Schema: tableSchema,
	}
}

type TableParams struct {
	TableName    sql.NullString `db:"table_name"`
	SchemaName   sql.NullString `db:"schema_name"`
	DatabaseName sql.NullString `db:"database_name"`
}

func tableRead(ctx context.Context, d *schema.ResourceData, meta interface{}) diag.Diagnostics {
	conn := meta.(*sqlx.DB)
	i := d.Id()
	q := materialize.ReadTableParams(i)

<<<<<<< HEAD
	var name, schema, database *string
	if err := conn.QueryRowx(q).Scan(&name, &schema, &database); err != nil {
		if err == sql.ErrNoRows {
			d.SetId("")
			return nil
		} else {
			return diag.FromErr(err)
		}
=======
	var s TableParams
	if err := conn.Get(&s, q); err != nil {
		return diag.FromErr(err)
>>>>>>> 363ce50f
	}

	d.SetId(i)

	if err := d.Set("name", s.TableName.String); err != nil {
		return diag.FromErr(err)
	}

	if err := d.Set("schema_name", s.SchemaName.String); err != nil {
		return diag.FromErr(err)
	}

	if err := d.Set("database_name", s.DatabaseName.String); err != nil {
		return diag.FromErr(err)
	}

	b := materialize.NewTableBuilder(s.TableName.String, s.SchemaName.String, s.DatabaseName.String)
	if err := d.Set("qualified_sql_name", b.QualifiedName()); err != nil {
		return diag.FromErr(err)
	}

	return nil
}

func tableCreate(ctx context.Context, d *schema.ResourceData, meta interface{}) diag.Diagnostics {
	conn := meta.(*sqlx.DB)

	tableName := d.Get("name").(string)
	schemaName := d.Get("schema_name").(string)
	databaseName := d.Get("database_name").(string)

	builder := materialize.NewTableBuilder(tableName, schemaName, databaseName)

	if v, ok := d.GetOk("column"); ok {
		columns := materialize.GetTableColumnStruct(v.([]interface{}))
		builder.Column(columns)
	}

	qc := builder.Create()
	qr := builder.ReadId()

	if err := createResource(conn, d, qc, qr, "table"); err != nil {
		return diag.FromErr(err)
	}
	return tableRead(ctx, d, meta)
}

func tableUpdate(ctx context.Context, d *schema.ResourceData, meta interface{}) diag.Diagnostics {
	conn := meta.(*sqlx.DB)
	tableName := d.Get("name").(string)
	schemaName := d.Get("schema_name").(string)
	databaseName := d.Get("database_name").(string)

	if d.HasChange("name") {
		_, newName := d.GetChange("name")

		q := materialize.NewTableBuilder(tableName, schemaName, databaseName).Rename(newName.(string))

		if err := execResource(conn, q); err != nil {
			log.Printf("[ERROR] could not rename table: %s", q)
			return diag.FromErr(err)
		}
	}

	return tableRead(ctx, d, meta)
}

func tableDelete(ctx context.Context, d *schema.ResourceData, meta any) diag.Diagnostics {
	conn := meta.(*sqlx.DB)
	tableName := d.Get("name").(string)
	schemaName := d.Get("schema_name").(string)
	databaseName := d.Get("database_name").(string)

	q := materialize.NewTableBuilder(tableName, schemaName, databaseName).Drop()

	if err := dropResource(conn, d, q, "table"); err != nil {
		return diag.FromErr(err)
	}
	return nil
}<|MERGE_RESOLUTION|>--- conflicted
+++ resolved
@@ -73,20 +73,14 @@
 	i := d.Id()
 	q := materialize.ReadTableParams(i)
 
-<<<<<<< HEAD
-	var name, schema, database *string
-	if err := conn.QueryRowx(q).Scan(&name, &schema, &database); err != nil {
+	var s TableParams
+	if err := conn.Get(&s, q); err != nil {
 		if err == sql.ErrNoRows {
 			d.SetId("")
 			return nil
 		} else {
 			return diag.FromErr(err)
 		}
-=======
-	var s TableParams
-	if err := conn.Get(&s, q); err != nil {
-		return diag.FromErr(err)
->>>>>>> 363ce50f
 	}
 
 	d.SetId(i)
