package materialize

import (
	"fmt"
	"strings"

	"github.com/jmoiron/sqlx"
)

var Permissions = map[string]string{
	"r": "SELECT",
	"a": "INSERT",
	"w": "UPDATE",
	"d": "DELETE",
	"C": "CREATE",
	"U": "USAGE",
	"R": "CREATEROLE",
	"B": "CREATEDB",
	"N": "CREATECLUSTER",
}

type ObjectType struct {
	Permissions []string
}

// https://materialize.com/docs/sql/grant-privilege/#details
var ObjectPermissions = map[string]ObjectType{
	"DATABASE": {
		Permissions: []string{"U", "C"},
	},
	"SCHEMA": {
		Permissions: []string{"U", "C"},
	},
	"TABLE": {
		Permissions: []string{"a", "r", "w", "d"},
	},
	"VIEW": {
		Permissions: []string{"r"},
	},
	"MATERIALIZED VIEW": {
		Permissions: []string{"r"},
	},
	"INDEX": {
		Permissions: []string{},
	},
	"TYPE": {
		Permissions: []string{"U"},
	},
	"SOURCE": {
		Permissions: []string{"r"},
	},
	"SINK": {
		Permissions: []string{},
	},
	"CONNECTION": {
		Permissions: []string{"U"},
	},
	"SECRET": {
		Permissions: []string{"U"},
	},
	"CLUSTER": {
		Permissions: []string{"U", "C"},
	},
	"SYSTEM": {
		Permissions: []string{"R", "B", "N"},
	},
}

func ParsePrivileges(privileges string) map[string][]string {
	o := map[string][]string{}

	privileges = strings.TrimPrefix(privileges, "{")
	privileges = strings.TrimSuffix(privileges, "}")

	for _, p := range strings.Split(privileges, ",") {
		e := strings.Split(p, "=")

		roleId := e[0]
		roleprivileges := strings.Split(e[1], "/")[0]

		privilegeMap := []string{}
		for _, rp := range strings.Split(roleprivileges, "") {
			v := Permissions[rp]
			privilegeMap = append(privilegeMap, v)
		}

		o[roleId] = privilegeMap
	}

	return o
}

func HasPrivilege(privileges []string, checkPrivilege string) bool {
	for _, v := range privileges {
		if v == checkPrivilege {
			return true
		}
	}
	return false
}

// https://materialize.com/docs/sql/grant-privilege/#compatibility
func objectCompatibility(objectType string) string {
	compatibility := []string{"SOURCE", "VIEW", "MATERIALIZED VIEW"}

	for _, c := range compatibility {
		if c == objectType {
			return "TABLE"
		}
	}
	return objectType
}

// DDL
type MaterializeRole struct {
	name string
}

func (b *MaterializeRole) QualifiedName() string {
	return QualifiedName(b.name)
}

type PrivilegeBuilder struct {
	ddl       Builder
	role      MaterializeRole
	privilege string
	object    ObjectSchemaStruct
}

func NewPrivilegeBuilder(conn *sqlx.DB, role, privilege string, object ObjectSchemaStruct) *PrivilegeBuilder {
	return &PrivilegeBuilder{
		ddl:       Builder{conn, Privilege},
		role:      MaterializeRole{name: role},
		privilege: privilege,
		object:    object,
	}
}

func (b *PrivilegeBuilder) Grant() error {
<<<<<<< HEAD
	t := objectCompatibility(b.object.ObjectType)
	q := fmt.Sprintf(`GRANT %s ON %s %s TO %s;`, b.privilege, t, b.object.QualifiedName(), b.role)
=======
	t := objectCompatibility(b.object.Type)
	q := fmt.Sprintf(`GRANT %s ON %s %s TO %s;`, b.privilege, t, b.object.QualifiedName(), b.role.QualifiedName())
>>>>>>> eff5d115
	return b.ddl.exec(q)
}

func (b *PrivilegeBuilder) Revoke() error {
<<<<<<< HEAD
	t := objectCompatibility(b.object.ObjectType)
	q := fmt.Sprintf(`REVOKE %s ON %s %s FROM %s;`, b.privilege, t, b.object.QualifiedName(), b.role)
=======
	t := objectCompatibility(b.object.Type)
	q := fmt.Sprintf(`REVOKE %s ON %s %s FROM %s;`, b.privilege, t, b.object.QualifiedName(), b.role.QualifiedName())
>>>>>>> eff5d115
	return b.ddl.exec(q)
}

func (b *PrivilegeBuilder) GrantKey(objectId, roleId, privilege string) string {
	return fmt.Sprintf(`GRANT|%[1]s|%[2]s|%[3]s|%[4]s`, b.object.ObjectType, objectId, roleId, privilege)
}

func ScanPrivileges(conn *sqlx.DB, objectType, objectId string) (string, error) {
	var p string
	var e error

	switch t := objectType; t {
	case "DATABASE":
		params, err := ScanDatabase(conn, objectId)
		p = params.Privileges.String
		e = err

	case "SCHEMA":
		params, err := ScanSchema(conn, objectId)
		p = params.Privileges.String
		e = err

	case "TABLE":
		params, err := ScanTable(conn, objectId)
		p = params.Privileges.String
		e = err

	case "VIEW":
		params, err := ScanView(conn, objectId)
		p = params.Privileges.String
		e = err

	case "MATERIALIZED VIEW":
		params, err := ScanMaterializedView(conn, objectId)
		p = params.Privileges.String
		e = err

	case "TYPE":
		params, err := ScanType(conn, objectId)
		p = params.Privileges.String
		e = err

	case "SOURCE":
		params, err := ScanSource(conn, objectId)
		p = params.Privileges.String
		e = err

	case "CONNECTION":
		params, err := ScanConnection(conn, objectId)
		p = params.Privileges.String
		e = err

	case "SECRET":
		params, err := ScanSecret(conn, objectId)
		p = params.Privileges.String
		e = err

	case "CLUSTER":
		params, err := ScanCluster(conn, objectId)
		p = params.Privileges.String
		e = err
	}

	if e != nil {
		return "", e
	}

	return p, nil
}<|MERGE_RESOLUTION|>--- conflicted
+++ resolved
@@ -99,18 +99,6 @@
 	return false
 }
 
-// https://materialize.com/docs/sql/grant-privilege/#compatibility
-func objectCompatibility(objectType string) string {
-	compatibility := []string{"SOURCE", "VIEW", "MATERIALIZED VIEW"}
-
-	for _, c := range compatibility {
-		if c == objectType {
-			return "TABLE"
-		}
-	}
-	return objectType
-}
-
 // DDL
 type MaterializeRole struct {
 	name string
@@ -136,25 +124,27 @@
 	}
 }
 
+// https://materialize.com/docs/sql/grant-privilege/#compatibility
+func objectCompatibility(objectType string) string {
+	compatibility := []string{"SOURCE", "VIEW", "MATERIALIZED VIEW"}
+
+	for _, c := range compatibility {
+		if c == objectType {
+			return "TABLE"
+		}
+	}
+	return objectType
+}
+
 func (b *PrivilegeBuilder) Grant() error {
-<<<<<<< HEAD
 	t := objectCompatibility(b.object.ObjectType)
-	q := fmt.Sprintf(`GRANT %s ON %s %s TO %s;`, b.privilege, t, b.object.QualifiedName(), b.role)
-=======
-	t := objectCompatibility(b.object.Type)
 	q := fmt.Sprintf(`GRANT %s ON %s %s TO %s;`, b.privilege, t, b.object.QualifiedName(), b.role.QualifiedName())
->>>>>>> eff5d115
 	return b.ddl.exec(q)
 }
 
 func (b *PrivilegeBuilder) Revoke() error {
-<<<<<<< HEAD
 	t := objectCompatibility(b.object.ObjectType)
-	q := fmt.Sprintf(`REVOKE %s ON %s %s FROM %s;`, b.privilege, t, b.object.QualifiedName(), b.role)
-=======
-	t := objectCompatibility(b.object.Type)
 	q := fmt.Sprintf(`REVOKE %s ON %s %s FROM %s;`, b.privilege, t, b.object.QualifiedName(), b.role.QualifiedName())
->>>>>>> eff5d115
 	return b.ddl.exec(q)
 }
 
