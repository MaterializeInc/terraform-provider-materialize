package materialize

import (
	"fmt"
	"strings"
)

type KafkaSourceEnvelopeStruct struct {
	Debezium bool
	None     bool
	Upsert   bool
}

type SourceKafkaBuilder struct {
<<<<<<< HEAD
	Source
	clusterName              string
	size                     string
	kafkaConnection          IdentifierSchemaStruct
	topic                    string
	includeKey               string
	includeHeaders           bool
	includePartition         string
	includeOffset            string
	includeTimestamp         string
	format                   string
	keyFormat                string
	envelope                 string
	schemaRegistryConnection IdentifierSchemaStruct
	keyStrategy              string
	valueStrategy            string
	primaryKey               []string
	startOffset              []int
	startTimestamp           int
=======
	sourceName       string
	schemaName       string
	databaseName     string
	clusterName      string
	size             string
	kafkaConnection  IdentifierSchemaStruct
	topic            string
	includeKey       string
	includeHeaders   bool
	includePartition string
	includeOffset    string
	includeTimestamp string
	format           FormatSpecStruct
	keyFormat        FormatSpecStruct
	valueFormat      FormatSpecStruct
	envelope         KafkaSourceEnvelopeStruct
	primaryKey       []string
	startOffset      []int
	startTimestamp   int
>>>>>>> 2f7fcea6
}

func NewSourceKafkaBuilder(sourceName, schemaName, databaseName string) *SourceKafkaBuilder {
	return &SourceKafkaBuilder{
		Source: Source{sourceName, schemaName, databaseName},
	}
}

func (b *SourceKafkaBuilder) ClusterName(c string) *SourceKafkaBuilder {
	b.clusterName = c
	return b
}

func (b *SourceKafkaBuilder) Size(s string) *SourceKafkaBuilder {
	b.size = s
	return b
}

func (b *SourceKafkaBuilder) KafkaConnection(k IdentifierSchemaStruct) *SourceKafkaBuilder {
	b.kafkaConnection = k
	return b
}

func (b *SourceKafkaBuilder) Topic(t string) *SourceKafkaBuilder {
	b.topic = t
	return b
}

func (b *SourceKafkaBuilder) IncludeKey(i string) *SourceKafkaBuilder {
	b.includeKey = i
	return b
}

func (b *SourceKafkaBuilder) IncludeHeaders() *SourceKafkaBuilder {
	b.includeHeaders = true
	return b
}

func (b *SourceKafkaBuilder) IncludePartition(i string) *SourceKafkaBuilder {
	b.includePartition = i
	return b
}

func (b *SourceKafkaBuilder) IncludeOffset(i string) *SourceKafkaBuilder {
	b.includeOffset = i
	return b
}

func (b *SourceKafkaBuilder) IncludeTimestamp(i string) *SourceKafkaBuilder {
	b.includeTimestamp = i
	return b
}

func (b *SourceKafkaBuilder) Format(f FormatSpecStruct) *SourceKafkaBuilder {
	b.format = f
	return b
}

func (b *SourceKafkaBuilder) Envelope(e KafkaSourceEnvelopeStruct) *SourceKafkaBuilder {
	b.envelope = e
	return b
}

func (b *SourceKafkaBuilder) KeyFormat(k FormatSpecStruct) *SourceKafkaBuilder {
	b.keyFormat = k
	return b
}

func (b *SourceKafkaBuilder) ValueFormat(v FormatSpecStruct) *SourceKafkaBuilder {
	b.valueFormat = v
	return b
}

func (b *SourceKafkaBuilder) PrimaryKey(p []string) *SourceKafkaBuilder {
	b.primaryKey = p
	return b
}

func (b *SourceKafkaBuilder) StartOffset(s []int) *SourceKafkaBuilder {
	b.startOffset = s
	return b
}

func (b *SourceKafkaBuilder) StartTimestamp(s int) *SourceKafkaBuilder {
	b.startTimestamp = s
	return b
}

func (b *SourceKafkaBuilder) Create() string {
	q := strings.Builder{}
	q.WriteString(fmt.Sprintf(`CREATE SOURCE %s`, b.QualifiedName()))

	if b.clusterName != "" {
		q.WriteString(fmt.Sprintf(` IN CLUSTER %s`, QuoteIdentifier(b.clusterName)))
	}

<<<<<<< HEAD
	q.WriteString(fmt.Sprintf(` FROM KAFKA CONNECTION %s`, b.kafkaConnection.QualifiedName()))
	q.WriteString(fmt.Sprintf(` (TOPIC %s)`, QuoteString(b.topic)))
=======
	q.WriteString(fmt.Sprintf(` FROM KAFKA CONNECTION %s (TOPIC %s`, QualifiedName(b.kafkaConnection.DatabaseName, b.kafkaConnection.SchemaName, b.kafkaConnection.Name), QuoteString(b.topic)))

	if b.startTimestamp != 0 {
		q.WriteString(fmt.Sprintf(`, START TIMESTAMP %d`, b.startTimestamp))
	}

	q.WriteString(`)`)
>>>>>>> 2f7fcea6

	// Format
	if b.format.Avro != nil {
		if b.format.Avro.SchemaRegistryConnection.Name != "" {
			q.WriteString(fmt.Sprintf(` FORMAT AVRO USING CONFLUENT SCHEMA REGISTRY CONNECTION %s`, QualifiedName(b.format.Avro.SchemaRegistryConnection.DatabaseName, b.format.Avro.SchemaRegistryConnection.SchemaName, b.format.Avro.SchemaRegistryConnection.Name)))
		}
		if b.format.Avro.KeyStrategy != "" {
			q.WriteString(fmt.Sprintf(` KEY STRATEGY %s`, b.format.Avro.KeyStrategy))
		}
		if b.format.Avro.ValueStrategy != "" {
			q.WriteString(fmt.Sprintf(` VALUE STRATEGY %s`, b.format.Avro.ValueStrategy))
		}
	}

	if b.format.Protobuf != nil {
		if b.format.Protobuf.SchemaRegistryConnection.Name != "" && b.format.Protobuf.MessageName != "" {
			q.WriteString(fmt.Sprintf(` FORMAT PROTOBUF MESSAGE '%s' USING CONFLUENT SCHEMA REGISTRY CONNECTION %s`, b.format.Protobuf.MessageName, QualifiedName(b.format.Protobuf.SchemaRegistryConnection.DatabaseName, b.format.Protobuf.SchemaRegistryConnection.SchemaName, b.format.Protobuf.SchemaRegistryConnection.Name)))
		}

		if b.format.Protobuf.SchemaRegistryConnection.Name != "" {
			q.WriteString(fmt.Sprintf(` FORMAT PROTOBUF USING CONFLUENT SCHEMA REGISTRY CONNECTION %s`, QualifiedName(b.format.Protobuf.SchemaRegistryConnection.DatabaseName, b.format.Protobuf.SchemaRegistryConnection.SchemaName, b.format.Protobuf.SchemaRegistryConnection.Name)))
		}
	}

	if b.format.Csv != nil {
		if b.format.Csv.Columns > 0 {
			q.WriteString(fmt.Sprintf(` FORMAT CSV WITH %d COLUMNS`, b.format.Csv.Columns))
		}

		if b.format.Csv.Header != nil {
			q.WriteString(fmt.Sprintf(` FORMAT CSV WITH HEADER ( %s )`, strings.Join(b.format.Csv.Header, ", ")))
		}

		if b.format.Csv.DelimitedBy != "" {
			q.WriteString(fmt.Sprintf(` DELIMITER '%s'`, b.format.Csv.DelimitedBy))
		}
	}

	if b.format.Json {
		q.WriteString(` FORMAT JSON`)
	}

	if b.format.Text {
		q.WriteString(` FORMAT TEXT`)
	}

	if b.keyFormat.Avro != nil {
		if b.keyFormat.Avro.SchemaRegistryConnection.Name != "" {
			q.WriteString(fmt.Sprintf(` KEY FORMAT AVRO USING CONFLUENT SCHEMA REGISTRY CONNECTION %s`, QualifiedName(b.keyFormat.Avro.SchemaRegistryConnection.DatabaseName, b.keyFormat.Avro.SchemaRegistryConnection.SchemaName, b.keyFormat.Avro.SchemaRegistryConnection.Name)))
		}
		if b.keyFormat.Avro.KeyStrategy != "" {
			q.WriteString(fmt.Sprintf(` KEY STRATEGY %s`, b.keyFormat.Avro.KeyStrategy))
		}
		if b.keyFormat.Avro.ValueStrategy != "" {
			q.WriteString(fmt.Sprintf(` VALUE STRATEGY %s`, b.keyFormat.Avro.ValueStrategy))
		}
	}

	if b.keyFormat.Protobuf != nil {
		if b.keyFormat.Protobuf.SchemaRegistryConnection.Name != "" && b.keyFormat.Protobuf.MessageName != "" {
			q.WriteString(fmt.Sprintf(` KEY FORMAT PROTOBUF MESSAGE '%s' USING CONFLUENT SCHEMA REGISTRY CONNECTION %s`, b.keyFormat.Protobuf.MessageName, QualifiedName(b.keyFormat.Protobuf.SchemaRegistryConnection.DatabaseName, b.keyFormat.Protobuf.SchemaRegistryConnection.SchemaName, b.keyFormat.Protobuf.SchemaRegistryConnection.Name)))
		}

		if b.keyFormat.Protobuf.SchemaRegistryConnection.Name != "" {
			q.WriteString(fmt.Sprintf(` KEY FORMAT PROTOBUF USING CONFLUENT SCHEMA REGISTRY CONNECTION %s`, QualifiedName(b.keyFormat.Protobuf.SchemaRegistryConnection.DatabaseName, b.keyFormat.Protobuf.SchemaRegistryConnection.SchemaName, b.keyFormat.Protobuf.SchemaRegistryConnection.Name)))
		}
	}

	if b.keyFormat.Csv != nil {
		if b.keyFormat.Csv.Columns > 0 {
			q.WriteString(fmt.Sprintf(` KEY FORMAT CSV WITH %d COLUMNS`, b.keyFormat.Csv.Columns))
		}

		if b.keyFormat.Csv.Header != nil {
			q.WriteString(fmt.Sprintf(` KEY FORMAT CSV WITH HEADER ( %s )`, strings.Join(b.keyFormat.Csv.Header, ", ")))
		}

		if b.keyFormat.Csv.DelimitedBy != "" {
			q.WriteString(fmt.Sprintf(` DELIMITER '%s'`, b.keyFormat.Csv.DelimitedBy))
		}
	}

	if b.keyFormat.Json {
		q.WriteString(` KEY FORMAT JSON`)
	}

	if b.keyFormat.Text {
		q.WriteString(` KEY FORMAT TEXT`)
	}

<<<<<<< HEAD
	if b.schemaRegistryConnection.Name != "" {
		q.WriteString(fmt.Sprintf(` USING CONFLUENT SCHEMA REGISTRY CONNECTION %s`, b.schemaRegistryConnection.QualifiedName()))
=======
	if b.valueFormat.Avro != nil {
		if b.valueFormat.Avro.SchemaRegistryConnection.Name != "" {
			q.WriteString(fmt.Sprintf(` VALUE FORMAT AVRO USING CONFLUENT SCHEMA REGISTRY CONNECTION %s`, QualifiedName(b.valueFormat.Avro.SchemaRegistryConnection.DatabaseName, b.valueFormat.Avro.SchemaRegistryConnection.SchemaName, b.valueFormat.Avro.SchemaRegistryConnection.Name)))
		}
		if b.valueFormat.Avro.KeyStrategy != "" {
			q.WriteString(fmt.Sprintf(` VALUE STRATEGY %s`, b.valueFormat.Avro.KeyStrategy))
		}
		if b.valueFormat.Avro.ValueStrategy != "" {
			q.WriteString(fmt.Sprintf(` VALUE STRATEGY %s`, b.valueFormat.Avro.ValueStrategy))
		}
	}

	if b.valueFormat.Protobuf != nil {
		if b.valueFormat.Protobuf.SchemaRegistryConnection.Name != "" && b.valueFormat.Protobuf.MessageName != "" {
			q.WriteString(fmt.Sprintf(` VALUE FORMAT PROTOBUF MESSAGE '%s' USING CONFLUENT SCHEMA REGISTRY CONNECTION %s`, b.valueFormat.Protobuf.MessageName, QualifiedName(b.valueFormat.Protobuf.SchemaRegistryConnection.DatabaseName, b.valueFormat.Protobuf.SchemaRegistryConnection.SchemaName, b.valueFormat.Protobuf.SchemaRegistryConnection.Name)))
		}

		if b.valueFormat.Protobuf.SchemaRegistryConnection.Name != "" {
			q.WriteString(fmt.Sprintf(` VALUE FORMAT PROTOBUF USING CONFLUENT SCHEMA REGISTRY CONNECTION %s`, QualifiedName(b.valueFormat.Protobuf.SchemaRegistryConnection.DatabaseName, b.valueFormat.Protobuf.SchemaRegistryConnection.SchemaName, b.valueFormat.Protobuf.SchemaRegistryConnection.Name)))
		}
	}

	if b.valueFormat.Csv != nil {
		if b.valueFormat.Csv.Columns > 0 {
			q.WriteString(fmt.Sprintf(` VALUE FORMAT CSV WITH %d COLUMNS`, b.valueFormat.Csv.Columns))
		}

		if b.valueFormat.Csv.Header != nil {
			q.WriteString(fmt.Sprintf(` VALUE FORMAT CSV WITH HEADER ( %s )`, strings.Join(b.valueFormat.Csv.Header, ", ")))
		}

		if b.valueFormat.Csv.DelimitedBy != "" {
			q.WriteString(fmt.Sprintf(` DELIMITER '%s'`, b.valueFormat.Csv.DelimitedBy))
		}
	}

	if b.valueFormat.Json {
		q.WriteString(` VALUE FORMAT JSON`)
	}

	if b.valueFormat.Text {
		q.WriteString(` VALUE FORMAT TEXT`)
>>>>>>> 2f7fcea6
	}

	// Key Constraint
	if len(b.primaryKey) > 0 {
		k := strings.Join(b.primaryKey[:], ", ")
		q.WriteString(fmt.Sprintf(` PRIMARY KEY (%s) NOT ENFORCED`, k))
	}

	// Time-based Offsets
	if len(b.startOffset) > 0 {
		k := strings.Join(strings.Fields(fmt.Sprint(b.startOffset)), ", ")
		q.WriteString(fmt.Sprintf(` START OFFSET %s`, k))
	}

	// Metadata
	var i []string

	if b.includeKey != "" {
		i = append(i, b.includeKey)
	}

	if b.includeHeaders {
		i = append(i, "HEADERS")
	}

	if b.includePartition != "" {
		i = append(i, b.includePartition)
	}

	if b.includeOffset != "" {
		i = append(i, b.includeOffset)
	}

	if b.includeTimestamp != "" {
		i = append(i, b.includeTimestamp)
	}

	if len(i) > 0 {
		o := strings.Join(i[:], ", ")
		q.WriteString(fmt.Sprintf(` INCLUDE %s`, o))
	}

	if b.envelope.Debezium {
		q.WriteString(` ENVELOPE DEBEZIUM`)
	}

	if b.envelope.Upsert {
		q.WriteString(` ENVELOPE UPSERT`)
	}

	if b.envelope.None {
		q.WriteString(` ENVELOPE NONE`)
	}

	if b.size != "" {
		q.WriteString(fmt.Sprintf(` WITH (SIZE = %s)`, QuoteString(b.size)))
	}

	q.WriteString(`;`)
	return q.String()
}

func (b *SourceKafkaBuilder) Rename(newName string) string {
	n := QualifiedName(b.DatabaseName, b.SchemaName, newName)
	return fmt.Sprintf(`ALTER SOURCE %s RENAME TO %s;`, b.QualifiedName(), n)
}

func (b *SourceKafkaBuilder) UpdateSize(newSize string) string {
	return fmt.Sprintf(`ALTER SOURCE %s SET (SIZE = %s);`, b.QualifiedName(), QuoteString(newSize))
}

func (b *SourceKafkaBuilder) Drop() string {
	return fmt.Sprintf(`DROP SOURCE %s;`, b.QualifiedName())
}

func (b *SourceKafkaBuilder) ReadId() string {
	return ReadSourceId(b.SourceName, b.SchemaName, b.DatabaseName)
}<|MERGE_RESOLUTION|>--- conflicted
+++ resolved
@@ -12,30 +12,7 @@
 }
 
 type SourceKafkaBuilder struct {
-<<<<<<< HEAD
 	Source
-	clusterName              string
-	size                     string
-	kafkaConnection          IdentifierSchemaStruct
-	topic                    string
-	includeKey               string
-	includeHeaders           bool
-	includePartition         string
-	includeOffset            string
-	includeTimestamp         string
-	format                   string
-	keyFormat                string
-	envelope                 string
-	schemaRegistryConnection IdentifierSchemaStruct
-	keyStrategy              string
-	valueStrategy            string
-	primaryKey               []string
-	startOffset              []int
-	startTimestamp           int
-=======
-	sourceName       string
-	schemaName       string
-	databaseName     string
 	clusterName      string
 	size             string
 	kafkaConnection  IdentifierSchemaStruct
@@ -52,7 +29,6 @@
 	primaryKey       []string
 	startOffset      []int
 	startTimestamp   int
->>>>>>> 2f7fcea6
 }
 
 func NewSourceKafkaBuilder(sourceName, schemaName, databaseName string) *SourceKafkaBuilder {
@@ -149,18 +125,14 @@
 		q.WriteString(fmt.Sprintf(` IN CLUSTER %s`, QuoteIdentifier(b.clusterName)))
 	}
 
-<<<<<<< HEAD
 	q.WriteString(fmt.Sprintf(` FROM KAFKA CONNECTION %s`, b.kafkaConnection.QualifiedName()))
-	q.WriteString(fmt.Sprintf(` (TOPIC %s)`, QuoteString(b.topic)))
-=======
-	q.WriteString(fmt.Sprintf(` FROM KAFKA CONNECTION %s (TOPIC %s`, QualifiedName(b.kafkaConnection.DatabaseName, b.kafkaConnection.SchemaName, b.kafkaConnection.Name), QuoteString(b.topic)))
+	q.WriteString(fmt.Sprintf(` (TOPIC %s`, QuoteString(b.topic)))
 
 	if b.startTimestamp != 0 {
 		q.WriteString(fmt.Sprintf(`, START TIMESTAMP %d`, b.startTimestamp))
 	}
 
 	q.WriteString(`)`)
->>>>>>> 2f7fcea6
 
 	// Format
 	if b.format.Avro != nil {
@@ -251,10 +223,6 @@
 		q.WriteString(` KEY FORMAT TEXT`)
 	}
 
-<<<<<<< HEAD
-	if b.schemaRegistryConnection.Name != "" {
-		q.WriteString(fmt.Sprintf(` USING CONFLUENT SCHEMA REGISTRY CONNECTION %s`, b.schemaRegistryConnection.QualifiedName()))
-=======
 	if b.valueFormat.Avro != nil {
 		if b.valueFormat.Avro.SchemaRegistryConnection.Name != "" {
 			q.WriteString(fmt.Sprintf(` VALUE FORMAT AVRO USING CONFLUENT SCHEMA REGISTRY CONNECTION %s`, QualifiedName(b.valueFormat.Avro.SchemaRegistryConnection.DatabaseName, b.valueFormat.Avro.SchemaRegistryConnection.SchemaName, b.valueFormat.Avro.SchemaRegistryConnection.Name)))
@@ -297,7 +265,6 @@
 
 	if b.valueFormat.Text {
 		q.WriteString(` VALUE FORMAT TEXT`)
->>>>>>> 2f7fcea6
 	}
 
 	// Key Constraint
