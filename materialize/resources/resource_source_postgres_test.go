package resources

import (
	"context"
	"testing"

	sqlmock "github.com/DATA-DOG/go-sqlmock"
	"github.com/hashicorp/terraform-plugin-sdk/v2/helper/schema"
	"github.com/jmoiron/sqlx"
	"github.com/stretchr/testify/require"
)

func TestResourceSourcePostgresCreate(t *testing.T) {
	r := require.New(t)

	in := map[string]interface{}{
		"name":                "source",
		"schema_name":         "schema",
		"database_name":       "database",
		"cluster_name":        "cluster",
		"size":                "small",
		"postgres_connection": "pg_connection",
		"publication":         "mz_source",
		"text_columns":        []interface{}{"table.unsupported_type_1"},
		"tables":              []interface{}{map[string]interface{}{"name": "name", "alias": "alias"}},
	}
	d := schema.TestResourceDataRaw(t, SourcePostgres().Schema, in)
	r.NotNil(d)

	WithMockDb(t, func(db *sqlx.DB, mock sqlmock.Sqlmock) {
		// Create
		mock.ExpectExec(
<<<<<<< HEAD
			`CREATE SOURCE "database"."schema"."source" IN CLUSTER cluster FROM POSTGRES CONNECTION pg_connection \(PUBLICATION 'mz_source'\) FOR ALL TABLES WITH \(SIZE = 'small'\);`,
=======
			`CREATE SOURCE database.schema.source IN CLUSTER cluster FROM POSTGRES CONNECTION pg_connection \(PUBLICATION 'mz_source'\) FOR TABLES \(name AS alias\) WITH \(SIZE = 'small'\);`,
>>>>>>> 60fb7031
		).WillReturnResult(sqlmock.NewResult(1, 1))

		// Query Id
		ir := mock.NewRows([]string{"id"}).AddRow("u1")
		mock.ExpectQuery(`
			SELECT mz_sources.id
			FROM mz_sources
			JOIN mz_schemas
				ON mz_sources.schema_id = mz_schemas.id
			JOIN mz_databases
				ON mz_schemas.database_id = mz_databases.id
			LEFT JOIN mz_connections
				ON mz_sources.connection_id = mz_connections.id
			JOIN mz_clusters
				ON mz_sources.cluster_id = mz_clusters.id
			WHERE mz_sources.name = 'source'
			AND mz_schemas.name = 'schema'
			AND mz_databases.name = 'database';
		`).WillReturnRows(ir)

		// Query Params
		ip := sqlmock.NewRows([]string{"name", "schema", "database", "source_type", "size", "connection_name", "cluster_name"}).
			AddRow("conn", "schema", "database", "source_type", "small", "conn", "cluster")
		mock.ExpectQuery(`
			SELECT
				mz_sources.name,
				mz_schemas.name,
				mz_databases.name,
				mz_sources.type,
				mz_sources.size,
				mz_connections.name as connection_name,
				mz_clusters.name as cluster_name
			FROM mz_sources
			JOIN mz_schemas
				ON mz_sources.schema_id = mz_schemas.id
			JOIN mz_databases
				ON mz_schemas.database_id = mz_databases.id
			LEFT JOIN mz_connections
				ON mz_sources.connection_id = mz_connections.id
			JOIN mz_clusters
				ON mz_sources.cluster_id = mz_clusters.id
			WHERE mz_sources.id = 'u1';`).WillReturnRows(ip)

		if err := sourcePostgresCreate(context.TODO(), d, db); err != nil {
			t.Fatal(err)
		}
	})

}

func TestResourceSourcePostgresDelete(t *testing.T) {
	r := require.New(t)

	in := map[string]interface{}{
		"name":          "source",
		"schema_name":   "schema",
		"database_name": "database",
	}
	d := schema.TestResourceDataRaw(t, SourcePostgres().Schema, in)
	r.NotNil(d)

	WithMockDb(t, func(db *sqlx.DB, mock sqlmock.Sqlmock) {
		mock.ExpectExec(`DROP SOURCE "database"."schema"."source";`).WillReturnResult(sqlmock.NewResult(1, 1))

		if err := sourcePostgresDelete(context.TODO(), d, db); err != nil {
			t.Fatal(err)
		}
	})

}

func TestSourcePostgresCreateQuery(t *testing.T) {
	r := require.New(t)

	bs := newSourcePostgresBuilder("source", "schema", "database")
	bs.Size("xsmall")
	bs.PostgresConnection("pg_connection")
	bs.Publication("mz_source")
	r.Equal(`CREATE SOURCE "database"."schema"."source" FROM POSTGRES CONNECTION pg_connection (PUBLICATION 'mz_source') FOR ALL TABLES WITH (SIZE = 'xsmall');`, bs.Create())

	bc := newSourcePostgresBuilder("source", "schema", "database")
	bc.ClusterName("cluster")
	bc.PostgresConnection("pg_connection")
	bc.Publication("mz_source")
	r.Equal(`CREATE SOURCE "database"."schema"."source" IN CLUSTER cluster FROM POSTGRES CONNECTION pg_connection (PUBLICATION 'mz_source') FOR ALL TABLES;`, bc.Create())
}

func TestSourcePostgresCreateParamsQuery(t *testing.T) {
	r := require.New(t)
	b := newSourcePostgresBuilder("source", "schema", "database")
	b.Size("xsmall")
	b.PostgresConnection("pg_connection")
	b.Publication("mz_source")
	b.TextColumns([]string{"table.unsupported_type_1", "table.unsupported_type_2"})
	b.Tables([]TablePostgres{
		{
			name:  "schema1.table_1",
			alias: "s1_table_1",
		},
		{
			name:  "schema2.table_1",
			alias: "s2_table_1",
		},
	})
	r.Equal(`CREATE SOURCE "database"."schema"."source" FROM POSTGRES CONNECTION pg_connection (PUBLICATION 'mz_source', TEXT COLUMNS (table.unsupported_type_1, table.unsupported_type_2)) FOR TABLES (schema1.table_1 AS s1_table_1, schema2.table_1 AS s2_table_1) WITH (SIZE = 'xsmall');`, b.Create())
}

func TestSourcePostgresReadIdQuery(t *testing.T) {
	r := require.New(t)
	b := newSourcePostgresBuilder("source", "schema", "database")
	r.Equal(`
		SELECT mz_sources.id
		FROM mz_sources
		JOIN mz_schemas
			ON mz_sources.schema_id = mz_schemas.id
		JOIN mz_databases
			ON mz_schemas.database_id = mz_databases.id
		LEFT JOIN mz_connections
			ON mz_sources.connection_id = mz_connections.id
		JOIN mz_clusters
			ON mz_sources.cluster_id = mz_clusters.id
		WHERE mz_sources.name = 'source'
		AND mz_schemas.name = 'schema'
		AND mz_databases.name = 'database';
	`, b.ReadId())
}

func TestSourcePostgresRenameQuery(t *testing.T) {
	r := require.New(t)
	b := newSourcePostgresBuilder("source", "schema", "database")
	r.Equal(`ALTER SOURCE "database"."schema"."source" RENAME TO "database"."schema"."new_source";`, b.Rename("new_source"))
}

func TestSourcePostgresResizeQuery(t *testing.T) {
	r := require.New(t)
	b := newSourcePostgresBuilder("source", "schema", "database")
	r.Equal(`ALTER SOURCE "database"."schema"."source" SET (SIZE = 'xlarge');`, b.UpdateSize("xlarge"))
}

func TestSourcePostgresDropQuery(t *testing.T) {
	r := require.New(t)
	b := newSourcePostgresBuilder("source", "schema", "database")
	r.Equal(`DROP SOURCE "database"."schema"."source";`, b.Drop())
}

func TestSourcePostgresReadParamsQuery(t *testing.T) {
	r := require.New(t)
	b := readSourceParams("u1")
	r.Equal(`
		SELECT
			mz_sources.name,
			mz_schemas.name,
			mz_databases.name,
			mz_sources.type,
			mz_sources.size,
			mz_connections.name as connection_name,
			mz_clusters.name as cluster_name
		FROM mz_sources
		JOIN mz_schemas
			ON mz_sources.schema_id = mz_schemas.id
		JOIN mz_databases
			ON mz_schemas.database_id = mz_databases.id
		LEFT JOIN mz_connections
			ON mz_sources.connection_id = mz_connections.id
		JOIN mz_clusters
			ON mz_sources.cluster_id = mz_clusters.id
		WHERE mz_sources.id = 'u1';`, b)
}<|MERGE_RESOLUTION|>--- conflicted
+++ resolved
@@ -30,11 +30,7 @@
 	WithMockDb(t, func(db *sqlx.DB, mock sqlmock.Sqlmock) {
 		// Create
 		mock.ExpectExec(
-<<<<<<< HEAD
-			`CREATE SOURCE "database"."schema"."source" IN CLUSTER cluster FROM POSTGRES CONNECTION pg_connection \(PUBLICATION 'mz_source'\) FOR ALL TABLES WITH \(SIZE = 'small'\);`,
-=======
-			`CREATE SOURCE database.schema.source IN CLUSTER cluster FROM POSTGRES CONNECTION pg_connection \(PUBLICATION 'mz_source'\) FOR TABLES \(name AS alias\) WITH \(SIZE = 'small'\);`,
->>>>>>> 60fb7031
+			`CREATE SOURCE "database"."schema"."source" IN CLUSTER cluster FROM POSTGRES CONNECTION pg_connection \(PUBLICATION 'mz_source'\) FOR TABLES \(name AS alias\) WITH \(SIZE = 'small'\);`,
 		).WillReturnResult(sqlmock.NewResult(1, 1))
 
 		// Query Id
