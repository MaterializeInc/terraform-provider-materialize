--- conflicted
+++ resolved
@@ -89,87 +89,6 @@
 
 func Sink() *schema.Resource {
 	return &schema.Resource{
-<<<<<<< HEAD
-		Description: "A connects Materialize to an external system you want to write data to, and provides details about how to encode that data.",
-
-		CreateContext: resourceSinkCreate,
-		ReadContext:   resourceSinkRead,
-		UpdateContext: resourceSinkUpdate,
-		DeleteContext: resourceSinkDelete,
-
-		Schema: map[string]*schema.Schema{
-			"name": {
-				Description: "The identifier for the sink.",
-				Type:        schema.TypeString,
-				Required:    true,
-			},
-			"schema_name": {
-				Description: "The identifier for the sink schema.",
-				Type:        schema.TypeString,
-				Optional:    true,
-				Default:     "public",
-			},
-			"database_name": {
-				Description: "The identifier for the sink database.",
-				Type:        schema.TypeString,
-				Optional:    true,
-				Default:     "materialize",
-			},
-			"cluster_name": {
-				Description:   "The cluster to maintain this sink. If not specified, the size option must be specified.",
-				Type:          schema.TypeString,
-				Optional:      true,
-				ConflictsWith: []string{"size"},
-			},
-			"size": {
-				Description:   "The size of the sink.",
-				Type:          schema.TypeString,
-				Optional:      true,
-				ForceNew:      true,
-				ValidateFunc:  validation.StringInSlice(append(sourceSizes, localSizes...), true),
-				ConflictsWith: []string{"cluster_name"},
-			},
-			"item_name": {
-				Description: "The name of the source, table or materialized view you want to send to the sink.",
-				Type:        schema.TypeString,
-				Required:    true,
-				ForceNew:    true,
-			},
-			// Broker
-			"kafka_connection": {
-				Description:  "The name of the Kafka connection to use in the source.",
-				Type:         schema.TypeString,
-				Optional:     true,
-				ForceNew:     true,
-				RequiredWith: []string{"kafka_connection", "topic"},
-			},
-			"topic": {
-				Description:  "The Kafka topic you want to subscribe to.",
-				Type:         schema.TypeString,
-				Optional:     true,
-				ForceNew:     true,
-				RequiredWith: []string{"kafka_connection", "topic"},
-			},
-			"format": {
-				Description: "How to decode raw bytes from different formats into data structures it can understand at runtime",
-				Type:        schema.TypeString,
-				Optional:    true,
-				ForceNew:    true,
-			},
-			"envelope": {
-				Description:  "How to interpret records (e.g. Append Only, Upsert).",
-				Type:         schema.TypeString,
-				Optional:     true,
-				ForceNew:     true,
-				ValidateFunc: validation.StringInSlice(envelopes, true),
-			},
-			"schema_registry_connection": {
-				Description: "The name of the connection to use for the shcema registry.",
-				Type:        schema.TypeString,
-				Optional:    true,
-				ForceNew:    true,
-			},
-=======
 		Description: "A sink describes an external system you want Materialize to write data to, and provides details about how to encode that data.",
 
 		CreateContext: sinkCreate,
@@ -179,7 +98,6 @@
 
 		Importer: &schema.ResourceImporter{
 			StateContext: schema.ImportStatePassthroughContext,
->>>>>>> 9879b398
 		},
 
 		Schema: sinkSchema,
