package provider

import (
	"context"
	"fmt"

	"terraform-materialize/materialize/datasources"
	"terraform-materialize/materialize/resources"

	"github.com/hashicorp/terraform-plugin-sdk/v2/diag"
	"github.com/hashicorp/terraform-plugin-sdk/v2/helper/schema"
	"github.com/jmoiron/sqlx"
	_ "github.com/lib/pq" //PostgreSQL db
)

func Provider() *schema.Provider {
	return &schema.Provider{
		Schema: map[string]*schema.Schema{
			"host": {
				Type:        schema.TypeString,
				Optional:    true,
				Description: "Materialize host",
				DefaultFunc: schema.EnvDefaultFunc("MZ_HOST", nil),
			},
			"username": {
				Type:        schema.TypeString,
				Optional:    true,
				Description: "Materialize username",
				DefaultFunc: schema.EnvDefaultFunc("MZ_USER", nil),
			},
			"password": {
				Type:        schema.TypeString,
				Optional:    true,
				Sensitive:   true,
				Description: "Materialize host",
				DefaultFunc: schema.EnvDefaultFunc("MZ_PW", nil),
			},
			"port": {
				Type:        schema.TypeInt,
				Optional:    true,
				DefaultFunc: schema.EnvDefaultFunc("MZ_PORT", 6875),
				Description: "The Materialize port number to connect to at the server host",
			},
			"database": {
				Type:        schema.TypeString,
				Optional:    true,
				DefaultFunc: schema.EnvDefaultFunc("MZ_DATABASE", "materialize"),
				Description: "The Materialize database",
			},
		},
		ResourcesMap: map[string]*schema.Resource{
			"materialize_cluster":         resources.Cluster(),
			"materialize_cluster_replica": resources.ClusterReplica(),
			"materialize_connection":      resources.Connection(),
			"materialize_database":        resources.Database(),
			"materialize_schema":          resources.Schema(),
			"materialize_secret":          resources.Secret(),
			"materialize_sink":            resources.Sink(),
			"materialize_source":          resources.Source(),
		},
		DataSourcesMap: map[string]*schema.Resource{
<<<<<<< HEAD
			"materialize_cluster":          datasources.Cluster(),
			"materialize_cluster_replica":  datasources.ClusterReplica(),
			"materialize_current_database": datasources.CurrentDatabase(),
			"materialize_current_cluster":  datasources.CurrentCluster(),
			"materialize_database":         datasources.Database(),
			"materialize_schema":           datasources.Schema(),
			"materialize_secret":           datasources.Secret(),
			"materialize_sink":             datasources.Sink(),
			"materialize_source":           datasources.Source(),
=======
			"materialize_cluster":         datasources.Cluster(),
			"materialize_cluster_replica": datasources.ClusterReplica(),
			"materialize_connection":      datasources.Connection(),
			"materialize_database":        datasources.Database(),
			"materialize_schema":          datasources.Schema(),
			"materialize_secret":          datasources.Secret(),
			"materialize_sink":            datasources.Sink(),
			"materialize_source":          datasources.Source(),
>>>>>>> 56b1a972
		},
		ConfigureContextFunc: providerConfigure,
	}
}

func connectionString(host string, username string, password string, port int, database string) string {
	return fmt.Sprintf("postgres://%s:%s@%s:%d/%s?sslmode=require", username, password, host, port, database)
}

func providerConfigure(ctx context.Context, d *schema.ResourceData) (interface{}, diag.Diagnostics) {
	host := d.Get("host").(string)
	username := d.Get("username").(string)
	password := d.Get("password").(string)
	port := d.Get("port").(int)
	database := d.Get("database").(string)

	connStr := connectionString(host, username, password, port, database)

	var diags diag.Diagnostics
	db, err := sqlx.Open("postgres", connStr)
	if err != nil {
		diags = append(diags, diag.Diagnostic{
			Severity: diag.Error,
			Summary:  "Unable to create Materialize client",
			Detail:   "Unable to authenticate user for authenticated Materialize client",
		})
		return nil, diags
	}

	return db, diags
}<|MERGE_RESOLUTION|>--- conflicted
+++ resolved
@@ -59,7 +59,6 @@
 			"materialize_source":          resources.Source(),
 		},
 		DataSourcesMap: map[string]*schema.Resource{
-<<<<<<< HEAD
 			"materialize_cluster":          datasources.Cluster(),
 			"materialize_cluster_replica":  datasources.ClusterReplica(),
 			"materialize_current_database": datasources.CurrentDatabase(),
@@ -69,16 +68,6 @@
 			"materialize_secret":           datasources.Secret(),
 			"materialize_sink":             datasources.Sink(),
 			"materialize_source":           datasources.Source(),
-=======
-			"materialize_cluster":         datasources.Cluster(),
-			"materialize_cluster_replica": datasources.ClusterReplica(),
-			"materialize_connection":      datasources.Connection(),
-			"materialize_database":        datasources.Database(),
-			"materialize_schema":          datasources.Schema(),
-			"materialize_secret":          datasources.Secret(),
-			"materialize_sink":            datasources.Sink(),
-			"materialize_source":          datasources.Source(),
->>>>>>> 56b1a972
 		},
 		ConfigureContextFunc: providerConfigure,
 	}
