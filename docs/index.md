--- conflicted
+++ resolved
@@ -30,26 +30,11 @@
 * `port` (Number) The Materialize port number to connect to at the server host. Can also come from the `MZ_PORT` environment variable. Defaults to 6875.
 * `database` (String) The Materialize database. Can also come from the `MZ_DATABASE` environment variable. Defaults to `materialize`.
 
-<<<<<<< HEAD
-- `database` (String) The Materialize database. Can also come from the `MZ_DATABASE` environment variable. Defaults to `materialize`.
-- `host` (String) Materialize host. Can also come from the `MZ_HOST` environment variable.
-- `password` (String, Sensitive) Materialize host. Can also come from the `MZ_PW` environment variable.
-- `port` (Number) The Materialize port number to connect to at the server host. Can also come from the `MZ_PORT` environment variable. Defaults to 6875.
-- `testing` (Boolean) Enable to test the provider locally
-- `username` (String) Materialize username. Can also come from the `MZ_USER` environment variable.
-
-## Order precedence
-
-The Materialize provider will use the following order of precedence when determining which credentials to use:
-1) Provider configuration
-2) Environment variables
-=======
 ## Order precedence
 
 The Materialize provider will use the following order of precedence when determining which credentials to use:
 1. Provider configuration
 2. Environment variables
->>>>>>> e2af79d0
 
 ## Modules
 
