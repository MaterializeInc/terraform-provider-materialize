--- conflicted
+++ resolved
@@ -16,13 +16,13 @@
   database = local.database
 }
 
+data "materialize_secret" "all" {}
+
 resource "materialize_schema" "example_schema" {
   name          = "example"
   database_name = "materialize"
 }
 
-<<<<<<< HEAD
-=======
 # Create a cluster and attach two 2xsmall cluster replicas
 resource "materialize_cluster" "example_cluster" {
   name = "example"
@@ -51,7 +51,6 @@
   scale_factor        = 0.01
 }
 
->>>>>>> 8cb3eab6
 # Create a secret
 resource "materialize_secret" "example_secret" {
   name        = "example"
